build-docker:
	docker build -t rdl-athenz-server -f docker/util/rdl-athenz-server/Dockerfile rdl/rdl-gen-athenz-server
	docker build -t athenz-mvn-base -f docker/util/athenz-mvn-base/Dockerfile .
	docker build -t athenz-builder -f docker/util/athenz-builder/Dockerfile .
	docker build -t athenz-zms-server -f docker/zms/Dockerfile .
	docker build -t athenz-zts-server -f docker/zts/Dockerfile .
	docker build -t athenz-ui -f docker/ui/Dockerfile ui
	docker build -t athenz-zms-db -f docker/db/zms/Dockerfile servers/zms/schema
	docker build -t athenz-zts-db -f docker/db/zts/Dockerfile servers/zts/schema
	docker build -t athenz-zms-cli -f docker/util/zms-cli/Dockerfile .
	docker build -t athenz-cli-util -f docker/util/Dockerfile .

run-docker:
	docker run -d -h localhost \
		--network=host -p 3306 \
		-v `pwd`/docker/db/zms/zms-db.cnf:/etc/mysql/conf.d/zms-db.cnf \
		-e MYSQL_ROOT_PASSWORD=${ZMS_JDBC_PASSWORD} \
		--name athenz-zms-db athenz-zms-db
	docker run -d -h localhost \
		--network=host -p 3307 \
		-v `pwd`/docker/db/zts/zts-db.cnf:/etc/mysql/conf.d/zts-db.cnf \
		-e MYSQL_ROOT_PASSWORD=${ZTS_CERT_JDBC_PASSWORD} \
		--name athenz-zts-db athenz-zts-db
	docker run -d -h localhost \
		--network=host -p 4443 \
		-v `pwd`/docker/zms/conf:/opt/athenz/zms/conf/zms_server \
		-v `pwd`/docker/zms/var:/opt/athenz/zms/var \
		-v `pwd`/docker/logs/zms:/opt/athenz/zms/logs/zms_server \
<<<<<<< HEAD
		--name athenz-zms-server athenz-zms-server
=======
		-e ZMS_JDBC_PASSWORD=${ZMS_JDBC_PASSWORD} \
		-e ZMS_SSL_KEY_STORE_PASSWORD=${ZMS_SSL_KEY_STORE_PASSWORD} \
		--name athenz-zms-server athenz-zms
>>>>>>> e7e0941b
	docker run -d -h localhost \
		--network=host -p 8443 \
		-v `pwd`/docker/zts/conf:/opt/athenz/zts/conf/zts_server \
		-v `pwd`/docker/zts/var:/opt/athenz/zts/var \
		-v `pwd`/docker/logs/zts:/opt/athenz/zts/logs/zts_server \
<<<<<<< HEAD
		--name athenz-zts-server athenz-zts-server
=======
		-e ZTS_CERT_JDBC_PASSWORD=${ZTS_CERT_JDBC_PASSWORD} \
		-e ZTS_SELF_SIGNER_PRIVATE_KEY_PASSWORD=${ZTS_SELF_SIGNER_PRIVATE_KEY_PASSWORD} \
		-e ZTS_ZTS_SSL_KEY_STORE_PASSWORD=${ZTS_ZTS_SSL_KEY_STORE_PASSWORD} \
		-e ZTS_ZTS_SSL_TRUST_STORE_PASSWORD=${ZTS_ZTS_SSL_TRUST_STORE_PASSWORD} \
		-e ZTS_SSL_KEY_STORE_PASSWORD=${ZTS_SSL_KEY_STORE_PASSWORD} \
		-e ZTS_SSL_TRUST_STORE_PASSWORD=${ZTS_SSL_TRUST_STORE_PASSWORD} \
		--name athenz-zts-server athenz-zts
>>>>>>> e7e0941b
	# docker run -d -h localhost \
	# 	--network=host -p 443 \
	# 	-v `pwd`/docker/zts/conf/athenz.conf:/opt/athenz/ui/config/athenz.conf \
	# 	-v `pwd`/docker/ui/keys:/opt/athenz/ui/keys \
	# 	--name athenz-ui athenz-ui

clean-docker:
	docker ps -a | grep athenz- | awk '{print $$1}' | xargs docker stop
	docker ps -a | grep athenz- | awk '{print $$1}' | xargs docker rm

# run-zms-extra-jars:
# 	docker run -d -h localhost -p 4443:4443 -v `pwd`/docker/zms/conf:/opt/athenz/zms/conf/zms_server -v `pwd`/docker/zms/var:/opt/athenz/zms/var -v `pwd`:/opt/athenz/zms/logs/zms_server --name athenz-zms -e USER_CLASSPATH='lib/usr/jars/*' -v `pwd`/docker/zms/jars:/opt/athenz/zms/lib/usr/jars athenz-zms
# run-zms-custom-cmd:
# 	docker run -d -h localhost -p 4443:4443 -v `pwd`/docker/zms/conf:/opt/athenz/zms/conf/zms_server -v `pwd`/docker/zms/var:/opt/athenz/zms/var -v `pwd`:/opt/athenz/zms/logs/zms_server --name athenz-zms athenz-zms -classpath "/path/to/all/jars"<|MERGE_RESOLUTION|>--- conflicted
+++ resolved
@@ -26,21 +26,14 @@
 		-v `pwd`/docker/zms/conf:/opt/athenz/zms/conf/zms_server \
 		-v `pwd`/docker/zms/var:/opt/athenz/zms/var \
 		-v `pwd`/docker/logs/zms:/opt/athenz/zms/logs/zms_server \
-<<<<<<< HEAD
-		--name athenz-zms-server athenz-zms-server
-=======
 		-e ZMS_JDBC_PASSWORD=${ZMS_JDBC_PASSWORD} \
 		-e ZMS_SSL_KEY_STORE_PASSWORD=${ZMS_SSL_KEY_STORE_PASSWORD} \
 		--name athenz-zms-server athenz-zms
->>>>>>> e7e0941b
 	docker run -d -h localhost \
 		--network=host -p 8443 \
 		-v `pwd`/docker/zts/conf:/opt/athenz/zts/conf/zts_server \
 		-v `pwd`/docker/zts/var:/opt/athenz/zts/var \
 		-v `pwd`/docker/logs/zts:/opt/athenz/zts/logs/zts_server \
-<<<<<<< HEAD
-		--name athenz-zts-server athenz-zts-server
-=======
 		-e ZTS_CERT_JDBC_PASSWORD=${ZTS_CERT_JDBC_PASSWORD} \
 		-e ZTS_SELF_SIGNER_PRIVATE_KEY_PASSWORD=${ZTS_SELF_SIGNER_PRIVATE_KEY_PASSWORD} \
 		-e ZTS_ZTS_SSL_KEY_STORE_PASSWORD=${ZTS_ZTS_SSL_KEY_STORE_PASSWORD} \
@@ -48,7 +41,6 @@
 		-e ZTS_SSL_KEY_STORE_PASSWORD=${ZTS_SSL_KEY_STORE_PASSWORD} \
 		-e ZTS_SSL_TRUST_STORE_PASSWORD=${ZTS_SSL_TRUST_STORE_PASSWORD} \
 		--name athenz-zts-server athenz-zts
->>>>>>> e7e0941b
 	# docker run -d -h localhost \
 	# 	--network=host -p 443 \
 	# 	-v `pwd`/docker/zts/conf/athenz.conf:/opt/athenz/ui/config/athenz.conf \
