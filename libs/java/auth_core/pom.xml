<?xml version="1.0" encoding="UTF-8"?>
<!--
    Copyright 2016 Yahoo Inc.
    Licensed under the Apache License, Version 2.0 (the "License");
    you may not use this file except in compliance with the License.
    You may obtain a copy of the License at
        http://www.apache.org/licenses/LICENSE-2.0
    Unless required by applicable law or agreed to in writing, software
    distributed under the License is distributed on an "AS IS" BASIS,
    WITHOUT WARRANTIES OR CONDITIONS OF ANY KIND, either express or implied.
    See the License for the specific language governing permissions and
    limitations under the License.
-->
<project xmlns="http://maven.apache.org/POM/4.0.0" xmlns:xsi="http://www.w3.org/2001/XMLSchema-instance" xsi:schemaLocation="http://maven.apache.org/POM/4.0.0 http://maven.apache.org/maven-v4_0_0.xsd">
  <modelVersion>4.0.0</modelVersion>

  <parent>
    <groupId>com.yahoo.athenz</groupId>
    <artifactId>athenz</artifactId>
    <version>1.8.24-SNAPSHOT</version>
    <relativePath>../../../pom.xml</relativePath>
  </parent>

  <artifactId>athenz-auth-core</artifactId>
  <packaging>jar</packaging>
  <name>athenz-auth-core</name>
  <description>Core Auth Interfaces</description>

  <dependencies>
    <dependency>
      <groupId>org.bouncycastle</groupId>
      <artifactId>bcpkix-jdk15on</artifactId>
      <version>${bouncycastle.version}</version>
    </dependency>
    <dependency>
      <groupId>org.kohsuke</groupId>
      <artifactId>libpam4j</artifactId>
      <version>1.11</version>
<<<<<<< HEAD
    </dependency>
    <dependency>
      <groupId>com.amazonaws</groupId>
      <artifactId>aws-java-sdk-s3</artifactId>
      <version>${aws.version}</version>
=======
>>>>>>> e6020698
    </dependency>
    <dependency>
      <groupId>javax.servlet</groupId>
      <artifactId>javax.servlet-api</artifactId>
      <version>${javax.version}</version>
      <scope>provided</scope>
    </dependency>
    <dependency>
      <groupId>io.jsonwebtoken</groupId>
      <artifactId>jjwt</artifactId>
      <version>${jjwt.version}</version>
    </dependency>
  </dependencies>

  <build>
    <plugins>
      <plugin>
        <groupId>org.apache.maven.plugins</groupId>
        <artifactId>maven-javadoc-plugin</artifactId>
        <version>2.10.4</version>
        <configuration> 
          <source>8</source> 
        </configuration> 
        <executions>
          <execution>
            <phase>prepare-package</phase>
            <goals>
              <goal>jar</goal>
            </goals>
          </execution>
        </executions>
      </plugin>
    </plugins>
  </build>

  <distributionManagement>
    <repository>
      <id>bintray-athenz-auth-core-repo</id>
      <url>https://api.bintray.com/maven/yahoo/maven/athenz-auth-core/;publish=1</url>
    </repository>
  </distributionManagement>

</project><|MERGE_RESOLUTION|>--- conflicted
+++ resolved
@@ -36,14 +36,6 @@
       <groupId>org.kohsuke</groupId>
       <artifactId>libpam4j</artifactId>
       <version>1.11</version>
-<<<<<<< HEAD
-    </dependency>
-    <dependency>
-      <groupId>com.amazonaws</groupId>
-      <artifactId>aws-java-sdk-s3</artifactId>
-      <version>${aws.version}</version>
-=======
->>>>>>> e6020698
     </dependency>
     <dependency>
       <groupId>javax.servlet</groupId>
