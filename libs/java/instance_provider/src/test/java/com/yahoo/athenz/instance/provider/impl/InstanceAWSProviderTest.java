--- conflicted
+++ resolved
@@ -661,8 +661,7 @@
         } catch (ResourceException ex) {
             assertEquals(ex.getCode(), ResourceException.NOT_FOUND);
         }
-<<<<<<< HEAD
-        
+
         confirmation.setAttestationData("");
         try {
             provider.refreshInstance(confirmation);
@@ -760,7 +759,5 @@
             fail();
         } catch (ResourceException ex) {
         }
-=======
->>>>>>> 60cc115d
     }
 }