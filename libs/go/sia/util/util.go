--- conflicted
+++ resolved
@@ -734,14 +734,14 @@
 	return id
 }
 
-<<<<<<< HEAD
 func EnvOrDefault(name string, defaultValue string) string {
 	v := os.Getenv(name)
 	if v == "" {
 		return defaultValue
 	}
 	return v
-=======
+}
+
 func WriteAthenzJWKFile(athenzJwk *zts.AthenzJWKConfig, siaDir string, uid int, gid int) error {
 	confJson, err := json.MarshalIndent(athenzJwk, "", "  ")
 	if err != nil {
@@ -776,5 +776,4 @@
 		return fmt.Errorf("failed to unmarshel athenz.conf: [%s], return current timestamp, err: %v", jwkConfFile, err.Error())
 	}
 	return nil
->>>>>>> 3bff6639
 }