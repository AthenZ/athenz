--- conflicted
+++ resolved
@@ -287,17 +287,6 @@
     }
 
     @Test
-<<<<<<< HEAD
-    public void testVerifyGroupMembersDeleteResourceOwnership() {
-
-        ResourceOwnership.verifyGroupMembersDeleteResourceOwnership(new Group(), "resourceOwner", "unit-test");
-        ResourceOwnership.verifyGroupMembersDeleteResourceOwnership(new Group()
-                .setResourceOwnership(new ResourceGroupOwnership()), "resourceOwner", "unit-test");
-
-        Group memberOwnerGroup = new Group().setResourceOwnership(new ResourceGroupOwnership().setMembersOwner("role-member"));
-        try {
-            ResourceOwnership.verifyGroupMembersDeleteResourceOwnership(memberOwnerGroup, "resourceOwner", "unit-test");
-=======
     public void testVerifyRoleMembersDeleteResourceOwnership() {
 
         ResourceOwnership.verifyRoleMembersDeleteResourceOwnership(new Role(), "resourceOwner", "unit-test");
@@ -307,21 +296,37 @@
         Role memberOwnerRole = new Role().setResourceOwnership(new ResourceRoleOwnership().setMembersOwner("role-member"));
         try {
             ResourceOwnership.verifyRoleMembersDeleteResourceOwnership(memberOwnerRole, "resourceOwner", "unit-test");
->>>>>>> 33c557dd
             fail();
         } catch (ResourceException ex) {
             assertEquals(ex.getCode(), 409);
         }
 
-<<<<<<< HEAD
+        Role objectOwnerRole = new Role().setResourceOwnership(new ResourceRoleOwnership().setObjectOwner("object-owner"));
+        try {
+            ResourceOwnership.verifyRoleMembersDeleteResourceOwnership(objectOwnerRole, "resourceOwner", "unit-test");
+        } catch (ResourceException ex) {
+            fail();
+        }
+    }
+  
+    @Test
+    public void testVerifyGroupMembersDeleteResourceOwnership() {
+
+        ResourceOwnership.verifyGroupMembersDeleteResourceOwnership(new Group(), "resourceOwner", "unit-test");
+        ResourceOwnership.verifyGroupMembersDeleteResourceOwnership(new Group()
+                .setResourceOwnership(new ResourceGroupOwnership()), "resourceOwner", "unit-test");
+
+        Group memberOwnerGroup = new Group().setResourceOwnership(new ResourceGroupOwnership().setMembersOwner("role-member"));
+        try {
+            ResourceOwnership.verifyGroupMembersDeleteResourceOwnership(memberOwnerGroup, "resourceOwner", "unit-test");
+            fail();
+        } catch (ResourceException ex) {
+            assertEquals(ex.getCode(), 409);
+        }
+
         Group objectOwnerGroup = new Group().setResourceOwnership(new ResourceGroupOwnership().setObjectOwner("object-owner"));
         try {
             ResourceOwnership.verifyGroupMembersDeleteResourceOwnership(objectOwnerGroup, "resourceOwner", "unit-test");
-=======
-        Role objectOwnerRole = new Role().setResourceOwnership(new ResourceRoleOwnership().setObjectOwner("object-owner"));
-        try {
-            ResourceOwnership.verifyRoleMembersDeleteResourceOwnership(objectOwnerRole, "resourceOwner", "unit-test");
->>>>>>> 33c557dd
         } catch (ResourceException ex) {
             fail();
         }
