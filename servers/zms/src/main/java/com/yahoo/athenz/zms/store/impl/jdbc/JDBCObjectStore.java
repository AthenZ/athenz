/*
 * Copyright The Athenz Authors
 *
 * Licensed under the Apache License, Version 2.0 (the "License");
 * you may not use this file except in compliance with the License.
 * You may obtain a copy of the License at
 *
 *     http://www.apache.org/licenses/LICENSE-2.0
 *
 * Unless required by applicable law or agreed to in writing, software
 * distributed under the License is distributed on an "AS IS" BASIS,
 * WITHOUT WARRANTIES OR CONDITIONS OF ANY KIND, either express or implied.
 * See the License for the specific language governing permissions and
 * limitations under the License.
 */
package com.yahoo.athenz.zms.store.impl.jdbc;

import com.yahoo.athenz.common.server.db.PoolableDataSource;
import com.yahoo.athenz.zms.DomainOptions;
import com.yahoo.athenz.zms.ResourceException;
import com.yahoo.athenz.zms.store.ObjectStore;
import com.yahoo.athenz.zms.store.ObjectStoreConnection;
import com.yahoo.athenz.zms.utils.ZMSUtils;

public class JDBCObjectStore implements ObjectStore {

    final PoolableDataSource rwSrc;
    PoolableDataSource roSrc;
    private int opTimeout = 60; //in seconds
    private int roleTagsLimit;
    private int domainTagsLimit;
    private int groupTagsLimit;
<<<<<<< HEAD
    private int serviceTagsLimit;
=======
    private int policyTagsLimit;
>>>>>>> b07914a5
    private DomainOptions domainOptions;

    public JDBCObjectStore(PoolableDataSource rwSrc, PoolableDataSource roSrc) {
        this.rwSrc = rwSrc;
        this.roSrc = roSrc;
        
        // if we're not given read-only source pool then we'll
        // be using the read-write for all operations
        
        if (this.roSrc == null) {
            this.roSrc = this.rwSrc;
        }
    }
    
    @Override
    public ObjectStoreConnection getConnection(boolean autoCommit, boolean readWrite) {
        final String caller = "getConnection";
        try {
            PoolableDataSource src = readWrite ? rwSrc : roSrc;
            JDBCConnection jdbcConn = new JDBCConnection(src.getConnection(), autoCommit);
            jdbcConn.setOperationTimeout(opTimeout);
<<<<<<< HEAD
            jdbcConn.setTagLimit(domainTagsLimit, roleTagsLimit, groupTagsLimit, serviceTagsLimit);
=======
            jdbcConn.setTagLimit(domainTagsLimit, roleTagsLimit, groupTagsLimit, policyTagsLimit);
>>>>>>> b07914a5
            jdbcConn.setDomainOptions(domainOptions);
            return jdbcConn;
        } catch (Exception ex) {
            
            // if this was a read-only operation and we failed to get a connection
            // then we're going to try to get a connection from our read-write
            // pool first before throwing an exception
            
            if (!readWrite) {
                return getConnection(autoCommit, true);
            }
            
            // otherwise our service is not available and let the caller
            // retry the request if necessary
            
            throw ZMSUtils.error(ResourceException.SERVICE_UNAVAILABLE, ex.getMessage(), caller);
        }
    }
    
    @Override
    public void setOperationTimeout(int opTimeout) {
        this.opTimeout = opTimeout;
    }

    @Override
    public void setDomainOptions(DomainOptions domainOptions) {
        this.domainOptions = domainOptions;
    }

    @Override
<<<<<<< HEAD
    public void setTagLimit(int domainLimit, int roleLimit, int groupLimit, int serviceLimit) {
        this.domainTagsLimit = domainLimit;
        this.roleTagsLimit = roleLimit;
        this.groupTagsLimit = groupLimit;
        this.serviceTagsLimit = serviceLimit;
=======
    public void setTagLimit(int domainLimit, int roleLimit, int groupLimit, int policyLimit) {
        this.domainTagsLimit = domainLimit;
        this.roleTagsLimit = roleLimit;
        this.groupTagsLimit = groupLimit;
        this.policyTagsLimit = policyLimit;

>>>>>>> b07914a5
    }
    
    /**
     * Clear all connections to the object store. This is called when
     * the server tries to write some object to the database yet
     * database reports that it's not in write-only mode thus indicating
     * it failed over to another master. So we need to clear all our
     * connections and start new ones.
     */
    @Override
    public void clearConnections() {
        rwSrc.clearPoolConnections();
    }
}<|MERGE_RESOLUTION|>--- conflicted
+++ resolved
@@ -30,11 +30,8 @@
     private int roleTagsLimit;
     private int domainTagsLimit;
     private int groupTagsLimit;
-<<<<<<< HEAD
     private int serviceTagsLimit;
-=======
     private int policyTagsLimit;
->>>>>>> b07914a5
     private DomainOptions domainOptions;
 
     public JDBCObjectStore(PoolableDataSource rwSrc, PoolableDataSource roSrc) {
@@ -56,11 +53,7 @@
             PoolableDataSource src = readWrite ? rwSrc : roSrc;
             JDBCConnection jdbcConn = new JDBCConnection(src.getConnection(), autoCommit);
             jdbcConn.setOperationTimeout(opTimeout);
-<<<<<<< HEAD
-            jdbcConn.setTagLimit(domainTagsLimit, roleTagsLimit, groupTagsLimit, serviceTagsLimit);
-=======
-            jdbcConn.setTagLimit(domainTagsLimit, roleTagsLimit, groupTagsLimit, policyTagsLimit);
->>>>>>> b07914a5
+            jdbcConn.setTagLimit(domainTagsLimit, roleTagsLimit, groupTagsLimit, policyTagsLimit, serviceTagsLimit);
             jdbcConn.setDomainOptions(domainOptions);
             return jdbcConn;
         } catch (Exception ex) {
@@ -91,20 +84,12 @@
     }
 
     @Override
-<<<<<<< HEAD
-    public void setTagLimit(int domainLimit, int roleLimit, int groupLimit, int serviceLimit) {
-        this.domainTagsLimit = domainLimit;
-        this.roleTagsLimit = roleLimit;
-        this.groupTagsLimit = groupLimit;
-        this.serviceTagsLimit = serviceLimit;
-=======
-    public void setTagLimit(int domainLimit, int roleLimit, int groupLimit, int policyLimit) {
+    public void setTagLimit(int domainLimit, int roleLimit, int groupLimit, int policyLimit, int serviceLimit) {
         this.domainTagsLimit = domainLimit;
         this.roleTagsLimit = roleLimit;
         this.groupTagsLimit = groupLimit;
         this.policyTagsLimit = policyLimit;
-
->>>>>>> b07914a5
+        this.serviceTagsLimit = serviceLimit;
     }
     
     /**
