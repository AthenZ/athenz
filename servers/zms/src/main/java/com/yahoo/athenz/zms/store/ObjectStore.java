/*
 * Copyright The Athenz Authors
 *
 * Licensed under the Apache License, Version 2.0 (the "License");
 * you may not use this file except in compliance with the License.
 * You may obtain a copy of the License at
 *
 *     http://www.apache.org/licenses/LICENSE-2.0
 *
 * Unless required by applicable law or agreed to in writing, software
 * distributed under the License is distributed on an "AS IS" BASIS,
 * WITHOUT WARRANTIES OR CONDITIONS OF ANY KIND, either express or implied.
 * See the License for the specific language governing permissions and
 * limitations under the License.
 */
package com.yahoo.athenz.zms.store;

import com.yahoo.athenz.zms.DomainOptions;

public interface ObjectStore {

    /**
     * Get a new connection from the object store with the specified
     * auto commit state and read-only/write mode
     * @param autoCommit connection will only used to make a single change
     * so auto commit option should be set thus not requiring any explicit
     * commit operations.
     * @param readWrite the request is only for a read/write operation
     * @return ObjectStoreConnection object
     */
    ObjectStoreConnection getConnection(boolean autoCommit, boolean readWrite);
    
    /**
     * Set the operation timeout for all requests
     * @param opTimeout timeout in seconds
     */
    void setOperationTimeout(int opTimeout);

    /**
     * Set limitation for number of role and domain tags
     * @param domainLimit domain tags limit
     * @param roleLimit role tags limit
     * @param groupLimit group tags limit
<<<<<<< HEAD
     * @param serviceLimit service tags limit
     */
    void setTagLimit(int domainLimit, int roleLimit, int groupLimit, int serviceLimit);
=======
     * @param policyLimit policy tags limit
     */
    void setTagLimit(int domainLimit, int roleLimit, int groupLimit, int policyLimit);
>>>>>>> b07914a5

    /**
     * Set uniqueness checks options for the object store.
     * @param domainOptions domain attribute unique enforcement options
     */
    default void setDomainOptions(DomainOptions domainOptions) {
    }

    /**
     * Clear all connections to the object store. This is called when
     * the server tries to write some object to the object store yet
     * the store reports that it's not in write-only mode thus indicating
     * it failed over to another master. So we need to clear all our
     * connections and start new ones.
     */
    void clearConnections();
}<|MERGE_RESOLUTION|>--- conflicted
+++ resolved
@@ -41,15 +41,10 @@
      * @param domainLimit domain tags limit
      * @param roleLimit role tags limit
      * @param groupLimit group tags limit
-<<<<<<< HEAD
+     * @param policyLimit policy tags limit
      * @param serviceLimit service tags limit
      */
-    void setTagLimit(int domainLimit, int roleLimit, int groupLimit, int serviceLimit);
-=======
-     * @param policyLimit policy tags limit
-     */
-    void setTagLimit(int domainLimit, int roleLimit, int groupLimit, int policyLimit);
->>>>>>> b07914a5
+    void setTagLimit(int domainLimit, int roleLimit, int groupLimit, int policyLimit, int serviceLimit);
 
     /**
      * Set uniqueness checks options for the object store.
