/*
 * Copyright The Athenz Authors
 *
 * Licensed under the Apache License, Version 2.0 (the "License");
 * you may not use this file except in compliance with the License.
 * You may obtain a copy of the License at
 *
 *     http://www.apache.org/licenses/LICENSE-2.0
 *
 * Unless required by applicable law or agreed to in writing, software
 * distributed under the License is distributed on an "AS IS" BASIS,
 * WITHOUT WARRANTIES OR CONDITIONS OF ANY KIND, either express or implied.
 * See the License for the specific language governing permissions and
 * limitations under the License.
 */

package com.yahoo.athenz.zms.utils;

import com.yahoo.athenz.common.server.util.config.dynamic.DynamicConfigBoolean;
import com.yahoo.athenz.zms.*;
import org.eclipse.jetty.util.StringUtil;

import static com.yahoo.athenz.common.server.util.config.ConfigManagerSingleton.CONFIG_MANAGER;

public class ResourceOwnership {

    public static final String RESOURCE_OWNER_IGNORE =
            System.getProperty(ZMSConsts.ZMS_PROP_RESOURCE_OWNER_IGNORE_VALUE, "ignore");

    protected static DynamicConfigBoolean ENFORCE_RESOURCE_OWNERSHIP = new DynamicConfigBoolean(CONFIG_MANAGER,
            ZMSConsts.ZMS_PROP_ENFORCE_RESOURCE_OWNERSHIP, Boolean.TRUE);

    static void addResourceOwnerComp(final String compName, final String compValue, StringBuilder resourceOwner) {
        if (StringUtil.isEmpty(compValue)) {
            return;
        }
        if (resourceOwner.length() > 0) {
            resourceOwner.append(",");
        }
        resourceOwner.append(compName).append(":").append(compValue);
    }

    public static String generateResourceOwnerString(ResourceDomainOwnership resourceOwner) {
        StringBuilder resourceOwnerString = new StringBuilder();
        addResourceOwnerComp("object", resourceOwner.getObjectOwner(), resourceOwnerString);
        addResourceOwnerComp("meta", resourceOwner.getMetaOwner(), resourceOwnerString);
        return resourceOwnerString.toString();
    }

    public static String generateResourceOwnerString(ResourceServiceIdentityOwnership resourceOwner) {
        StringBuilder resourceOwnerString = new StringBuilder();
        addResourceOwnerComp("object", resourceOwner.getObjectOwner(), resourceOwnerString);
        addResourceOwnerComp("publickeys", resourceOwner.getPublicKeysOwner(), resourceOwnerString);
        addResourceOwnerComp("hosts", resourceOwner.getHostsOwner(), resourceOwnerString);
        return resourceOwnerString.toString();
    }

    public static String generateResourceOwnerString(ResourcePolicyOwnership resourceOwner) {
        StringBuilder resourceOwnerString = new StringBuilder();
        addResourceOwnerComp("object", resourceOwner.getObjectOwner(), resourceOwnerString);
        addResourceOwnerComp("assertions", resourceOwner.getAssertionsOwner(), resourceOwnerString);
        return resourceOwnerString.toString();
    }

    public static String generateResourceOwnerString(ResourceGroupOwnership resourceOwner) {
        StringBuilder resourceOwnerString = new StringBuilder();
        addResourceOwnerComp("object", resourceOwner.getObjectOwner(), resourceOwnerString);
        addResourceOwnerComp("meta", resourceOwner.getMetaOwner(), resourceOwnerString);
        addResourceOwnerComp("members", resourceOwner.getMembersOwner(), resourceOwnerString);
        return resourceOwnerString.toString();
    }

    public static String generateResourceOwnerString(ResourceRoleOwnership resourceOwner) {
        StringBuilder resourceOwnerString = new StringBuilder();
        addResourceOwnerComp("object", resourceOwner.getObjectOwner(), resourceOwnerString);
        addResourceOwnerComp("meta", resourceOwner.getMetaOwner(), resourceOwnerString);
        addResourceOwnerComp("members", resourceOwner.getMembersOwner(), resourceOwnerString);
        return resourceOwnerString.toString();
    }

    public static ResourceRoleOwnership getResourceRoleOwnership(final String resourceOwner) {
        if (StringUtil.isEmpty(resourceOwner)) {
            return null;
        }
        ResourceRoleOwnership resourceOwnership = new ResourceRoleOwnership();
        for (String item : resourceOwner.split(",")) {
            if (item.startsWith("object:")) {
                resourceOwnership.setObjectOwner(item.substring(7));
            } else if (item.startsWith("meta:")) {
                resourceOwnership.setMetaOwner(item.substring(5));
            } else if (item.startsWith("members:")) {
                resourceOwnership.setMembersOwner(item.substring(8));
            }
        }
        return resourceOwnership;
    }

    public static ResourceGroupOwnership getResourceGroupOwnership(final String resourceOwner) {
        if (StringUtil.isEmpty(resourceOwner)) {
            return null;
        }
        ResourceGroupOwnership resourceOwnership = new ResourceGroupOwnership();
        for (String item : resourceOwner.split(",")) {
            if (item.startsWith("object:")) {
                resourceOwnership.setObjectOwner(item.substring(7));
            } else if (item.startsWith("meta:")) {
                resourceOwnership.setMetaOwner(item.substring(5));
            } else if (item.startsWith("members:")) {
                resourceOwnership.setMembersOwner(item.substring(8));
            }
        }
        return resourceOwnership;
    }

    public static ResourcePolicyOwnership getResourcePolicyOwnership(final String resourceOwner) {
        if (StringUtil.isEmpty(resourceOwner)) {
            return null;
        }
        ResourcePolicyOwnership resourceOwnership = new ResourcePolicyOwnership();
        for (String item : resourceOwner.split(",")) {
            if (item.startsWith("object:")) {
                resourceOwnership.setObjectOwner(item.substring(7));
            } else if (item.startsWith("assertions:")) {
                resourceOwnership.setAssertionsOwner(item.substring(11));
            }
        }
        return resourceOwnership;
    }

    public static ResourceServiceIdentityOwnership getResourceServiceOwnership(final String resourceOwner) {
        if (StringUtil.isEmpty(resourceOwner)) {
            return null;
        }
        ResourceServiceIdentityOwnership resourceOwnership = new ResourceServiceIdentityOwnership();
        for (String item : resourceOwner.split(",")) {
            if (item.startsWith("object:")) {
                resourceOwnership.setObjectOwner(item.substring(7));
            } else if (item.startsWith("publickeys:")) {
                resourceOwnership.setPublicKeysOwner(item.substring(11));
            } else if (item.startsWith("hosts:")) {
                resourceOwnership.setHostsOwner(item.substring(6));
            }
        }
        return resourceOwnership;
    }

    public static ResourceDomainOwnership getResourceDomainOwnership(final String resourceOwner) {
        if (StringUtil.isEmpty(resourceOwner)) {
            return null;
        }
        ResourceDomainOwnership resourceOwnership = new ResourceDomainOwnership();
        for (String item : resourceOwner.split(",")) {
            if (item.startsWith("object:")) {
                resourceOwnership.setObjectOwner(item.substring(7));
            } else if (item.startsWith("meta:")) {
                resourceOwnership.setMetaOwner(item.substring(5));
            }
        }
        return resourceOwnership;
    }

    public static void verifyDomainDeleteResourceOwnership(Domain domain, final String resourceOwner,
            final String caller) {

        // if the object has no owner then we're good for the enforcement check

        ResourceDomainOwnership resourceOwnership = domain.getResourceOwnership();
        if (resourceOwnership == null || resourceOwnership.getObjectOwner() == null) {
            return;
        }

        verifyDeleteResourceOwnership(resourceOwner, resourceOwnership.getObjectOwner(), caller);
    }

    public static ResourceDomainOwnership verifyDomainMetaResourceOwnership(Domain domain, final String resourceOwner,
            final String caller) {

        // first check if we're explicitly asked to ignore the check
        // by either using the ignore value or the feature being disabled

        if (skipEnforceResourceOwnership(resourceOwner)) {
            return null;
        }

        boolean bOwnerSpecified = !StringUtil.isEmpty(resourceOwner);
        ResourceDomainOwnership requestOwnership = bOwnerSpecified ?
                new ResourceDomainOwnership().setMetaOwner(resourceOwner) : null;

        // if the object has no owner then we're good for the enforcement
        // part, but we need to return the request ownership object (in case
        // it was specified) so the resource is updated accordingly

        ResourceDomainOwnership resourceOwnership = domain.getResourceOwnership();
        if (resourceOwnership == null) {
            return requestOwnership;
        }

        final String metaOwner = resourceOwnership.getMetaOwner();
        if (!bOwnerSpecified && StringUtil.isEmpty(metaOwner)) {
            // if both values are not present then no changes are necessary
            return null;
        } else if (!bOwnerSpecified) {
            // if the object has meta owner then we reject the request
            throw ZMSUtils.conflictError("Domain has a resource owner: " + metaOwner, caller);
        } else if (StringUtil.isEmpty(metaOwner)) {
            // if the object has no meta owner then we need to set it
            requestOwnership.setObjectOwner(resourceOwnership.getObjectOwner());
            return requestOwnership;
        } else if (!resourceOwner.equalsIgnoreCase(metaOwner)) {
            throw ZMSUtils.conflictError("Invalid resource owner for domain: " + domain.getName()
                    + ", " + metaOwner + " vs. " + resourceOwner, caller);
        } else {
            // no changes needed
            return null;
        }
    }

    public static ResourceRoleOwnership verifyRoleResourceOwnership(Role role, boolean roleMembersPresent,
            final String resourceOwner, final String caller) {

        // first check if we're explicitly asked to ignore the check
        // by either using the ignore value or the feature being disabled

        if (skipEnforceResourceOwnership(resourceOwner)) {
            return null;
        }

        boolean bOwnerSpecified = !StringUtil.isEmpty(resourceOwner);
        ResourceRoleOwnership requestOwnership = bOwnerSpecified ?
                new ResourceRoleOwnership().setObjectOwner(resourceOwner).setMetaOwner(resourceOwner)
                        .setMembersOwner(resourceOwner) : null;

        // if the original object is null then we need to update ownership
        // set accordingly - if the roleMembersPresent is false, we won't set
        // membership ownership since it's not present in the original object

        if (role == null || role.getResourceOwnership() == null) {
            if (!bOwnerSpecified) {
                return null;
            }
            if (!roleMembersPresent) {
                requestOwnership.setMembersOwner(null);
            }
            return requestOwnership;
        }

        // we need to verify all components in the resource ownership

        ResourceRoleOwnership resourceOwnership = role.getResourceOwnership();
        boolean bUpdateRequired = false;
        if (resourceOwnership.getObjectOwner() == null) {
            bUpdateRequired = true;
        } else if (ownershipCheckFailure(bOwnerSpecified, resourceOwner, resourceOwnership.getObjectOwner())) {
            throw ZMSUtils.conflictError("Invalid resource owner for role: " + role.getName()
                    + ", " +  resourceOwnership.getObjectOwner() + " vs. " + resourceOwner, caller);
        }

        if (resourceOwnership.getMembersOwner() == null) {
            bUpdateRequired = true;
        } else if (ownershipCheckFailure(bOwnerSpecified, resourceOwner, resourceOwnership.getMembersOwner())) {
            throw ZMSUtils.conflictError("Invalid members owner for role: " + role.getName()
                    + ", " +  resourceOwnership.getMembersOwner() + " vs. " + resourceOwner, caller);
        }

        if (resourceOwnership.getMetaOwner() == null) {
            bUpdateRequired = true;
        } else if (ownershipCheckFailure(bOwnerSpecified, resourceOwner, resourceOwnership.getMetaOwner())) {
            throw ZMSUtils.conflictError("Invalid meta owner for role: " + role.getName()
                    + ", " +  resourceOwnership.getMetaOwner() + " vs. " + resourceOwner, caller);
        }

        return bUpdateRequired ? requestOwnership : null;
    }

    public static void verifyRoleDeleteResourceOwnership(Role role, final String resourceOwner,
            final String caller) {

        // if the object has no owner then we're good for the enforcement check

        ResourceRoleOwnership resourceOwnership = role.getResourceOwnership();
        if (resourceOwnership == null || resourceOwnership.getObjectOwner() == null) {
            return;
        }

        verifyDeleteResourceOwnership(resourceOwner, resourceOwnership.getObjectOwner(), caller);
    }

    public static void verifyRoleMembersDeleteResourceOwnership(Role role, final String resourceOwner,
            final String caller) {

        // if the role member has no owner then we're good for the enforcement check
        ResourceRoleOwnership resourceOwnership = role.getResourceOwnership();
        if (resourceOwnership == null || resourceOwnership.getMembersOwner() == null) {
            return;
        }

        verifyDeleteResourceOwnership(resourceOwner, resourceOwnership.getMembersOwner(), caller);
    }

    public static ResourceRoleOwnership verifyRoleMetaResourceOwnership(Role role, final String resourceOwner,
            final String caller) {

        // first check if we're explicitly asked to ignore the check
        // by either using the ignore value or the feature being disabled

        if (skipEnforceResourceOwnership(resourceOwner)) {
            return null;
        }

        boolean bOwnerSpecified = !StringUtil.isEmpty(resourceOwner);
        ResourceRoleOwnership requestOwnership = bOwnerSpecified ?
                new ResourceRoleOwnership().setMetaOwner(resourceOwner) : null;

        // if the object has no owner then we're good for the enforcement
        // part, but we need to return the request ownership object (in case
        // it was specified) so the resource is updated accordingly

        ResourceRoleOwnership resourceOwnership = role.getResourceOwnership();
        if (resourceOwnership == null) {
            return requestOwnership;
        }

        final String metaOwner = resourceOwnership.getMetaOwner();
        if (!bOwnerSpecified && StringUtil.isEmpty(metaOwner)) {
            // if both values are not present then no changes are necessary
            return null;
        } else if (!bOwnerSpecified) {
            // if the object has meta owner then we reject the request
            throw ZMSUtils.conflictError("Role has a resource owner: " + metaOwner, caller);
        } else if (StringUtil.isEmpty(metaOwner)) {
            // if the object has no meta owner then we need to set it
            requestOwnership.setObjectOwner(resourceOwnership.getObjectOwner());
            requestOwnership.setMembersOwner(resourceOwnership.getMembersOwner());
            return requestOwnership;
        } else if (!resourceOwner.equalsIgnoreCase(metaOwner)) {
            throw ZMSUtils.conflictError("Invalid resource meta owner for role: " + role.getName()
                    + ", " + metaOwner + " vs. " + resourceOwner, caller);
        } else {
            // no changes needed
            return null;
        }
    }

    public static ResourceRoleOwnership verifyRoleMembersResourceOwnership(Role role, final String resourceOwner,
            final String caller) {

        // first check if we're explicitly asked to ignore the check
        // by either using the ignore value or the feature being disabled

        if (skipEnforceResourceOwnership(resourceOwner)) {
            return null;
        }

        boolean bOwnerSpecified = !StringUtil.isEmpty(resourceOwner);
        ResourceRoleOwnership requestOwnership = bOwnerSpecified ?
                new ResourceRoleOwnership().setMembersOwner(resourceOwner) : null;

        // if the object has no owner then we're good for the enforcement
        // part, but we need to return the request ownership object (in case
        // it was specified) so the resource is updated accordingly

        ResourceRoleOwnership resourceOwnership = role.getResourceOwnership();
        if (resourceOwnership == null) {
            return requestOwnership;
        }

        final String membersOwner = resourceOwnership.getMembersOwner();
        if (!bOwnerSpecified && StringUtil.isEmpty(membersOwner)) {
            // if both values are not present then no changes are necessary
            return null;
        } else if (!bOwnerSpecified) {
            // if the object has members owner then we reject the request
            throw ZMSUtils.conflictError("Role has a resource owner: " + membersOwner, caller);
        } else if (StringUtil.isEmpty(membersOwner)) {
            // if the object has no members owner then we need to set it
            requestOwnership.setObjectOwner(resourceOwnership.getObjectOwner());
            requestOwnership.setMetaOwner(resourceOwnership.getMetaOwner());
            return requestOwnership;
        } else if (!resourceOwner.equalsIgnoreCase(membersOwner)) {
            throw ZMSUtils.conflictError("Invalid resource member owner for role: " + role.getName()
                    + ", " + membersOwner + " vs. " + resourceOwner, caller);
        } else {
            // no changes needed
            return null;
        }
    }

    public static ResourceGroupOwnership verifyGroupResourceOwnership(Group group, boolean groupMembersPresent,
            final String resourceOwner, final String caller) {

        // first check if we're explicitly asked to ignore the check
        // by either using the ignore value or the feature being disabled

        if (skipEnforceResourceOwnership(resourceOwner)) {
            return null;
        }

        boolean bOwnerSpecified = !StringUtil.isEmpty(resourceOwner);
        ResourceGroupOwnership requestOwnership = bOwnerSpecified ?
                new ResourceGroupOwnership().setObjectOwner(resourceOwner).setMetaOwner(resourceOwner)
                        .setMembersOwner(resourceOwner) : null;

        // if the original object is null then we need to update ownership
        // set accordingly - if the groupMembersPresent is false, we won't set
        // membership ownership since it's not present in the original object

        if (group == null || group.getResourceOwnership() == null) {
            if (!bOwnerSpecified) {
                return null;
            }
            if (!groupMembersPresent) {
                requestOwnership.setMembersOwner(null);
            }
            return requestOwnership;
        }

        // we need to verify all components in the resource ownership

        ResourceGroupOwnership resourceOwnership = group.getResourceOwnership();
        boolean bUpdateRequired = false;
        if (resourceOwnership.getObjectOwner() == null) {
            bUpdateRequired = true;
        } else if (ownershipCheckFailure(bOwnerSpecified, resourceOwner, resourceOwnership.getObjectOwner())) {
            throw ZMSUtils.conflictError("Invalid resource owner for group: " + group.getName()
                    + ", " +  resourceOwnership.getObjectOwner() + " vs. " + resourceOwner, caller);
        }

        if (resourceOwnership.getMembersOwner() == null) {
            bUpdateRequired = true;
        } else if (ownershipCheckFailure(bOwnerSpecified, resourceOwner, resourceOwnership.getMembersOwner())) {
            throw ZMSUtils.conflictError("Invalid members owner for group: " + group.getName()
                    + ", " +  resourceOwnership.getMembersOwner() + " vs. " + resourceOwner, caller);
        }

        if (resourceOwnership.getMetaOwner() == null) {
            bUpdateRequired = true;
        } else if (ownershipCheckFailure(bOwnerSpecified, resourceOwner, resourceOwnership.getMetaOwner())) {
            throw ZMSUtils.conflictError("Invalid meta owner for group: " + group.getName()
                    + ", " +  resourceOwnership.getMetaOwner() + " vs. " + resourceOwner, caller);
        }

        return bUpdateRequired ? requestOwnership : null;
    }

    public static void verifyGroupDeleteResourceOwnership(Group group, final String resourceOwner,
            final String caller) {

        // if the object has no owner then we're good for the enforcement check

        ResourceGroupOwnership resourceOwnership = group.getResourceOwnership();
        if (resourceOwnership == null || resourceOwnership.getObjectOwner() == null) {
            return;
        }

        verifyDeleteResourceOwnership(resourceOwner, resourceOwnership.getObjectOwner(), caller);
    }

    public static ResourceGroupOwnership verifyGroupMetaResourceOwnership(Group group, final String resourceOwner,
            final String caller) {

        // first check if we're explicitly asked to ignore the check
        // by either using the ignore value or the feature being disabled

        if (skipEnforceResourceOwnership(resourceOwner)) {
            return null;
        }

        boolean bOwnerSpecified = !StringUtil.isEmpty(resourceOwner);
        ResourceGroupOwnership requestOwnership = bOwnerSpecified ?
                new ResourceGroupOwnership().setMetaOwner(resourceOwner) : null;

        // if the object has no owner then we're good for the enforcement
        // part, but we need to return the request ownership object (in case
        // it was specified) so the resource is updated accordingly

        ResourceGroupOwnership resourceOwnership = group.getResourceOwnership();
        if (resourceOwnership == null) {
            return requestOwnership;
        }

        // if the current object has no meta owner then we need to update
        // the resource ownership to set it to the caller

        final String metaOwner = resourceOwnership.getMetaOwner();
        if (!bOwnerSpecified && StringUtil.isEmpty(metaOwner)) {
            // if both values are not present then no changes are necessary
            return null;
        } else if (!bOwnerSpecified) {
            // if the object has members owner then we reject the request
            throw ZMSUtils.conflictError("Group has a resource owner: " + metaOwner, caller);
        } else if (StringUtil.isEmpty(metaOwner)) {
            // if the object has no meta owner then we need to set it
            requestOwnership.setObjectOwner(resourceOwnership.getObjectOwner());
            requestOwnership.setMembersOwner(resourceOwnership.getMembersOwner());
            return requestOwnership;
        } else if (!resourceOwner.equalsIgnoreCase(metaOwner)) {
            throw ZMSUtils.conflictError("Invalid resource meta owner for group: " + group.getName()
                    + ", " + metaOwner + " vs. " + resourceOwner, caller);
        } else {
            // no changes needed
            return null;
        }
    }

    public static ResourceGroupOwnership verifyGroupMembersResourceOwnership(Group group, final String resourceOwner,
            final String caller) {

        // first check if we're explicitly asked to ignore the check
        // by either using the ignore value or the feature being disabled

        if (skipEnforceResourceOwnership(resourceOwner)) {
            return null;
        }

        boolean bOwnerSpecified = !StringUtil.isEmpty(resourceOwner);
        ResourceGroupOwnership requestOwnership = bOwnerSpecified ?
                new ResourceGroupOwnership().setMembersOwner(resourceOwner) : null;

        // if the object has no owner then we're good for the enforcement
        // part, but we need to return the request ownership object (in case
        // it was specified) so the resource is updated accordingly

        ResourceGroupOwnership resourceOwnership = group.getResourceOwnership();
        if (resourceOwnership == null) {
            return requestOwnership;
        }

        final String membersOwner = resourceOwnership.getMembersOwner();
        if (!bOwnerSpecified && StringUtil.isEmpty(membersOwner)) {
            // if both values are not present then no changes are necessary
            return null;
        } else if (!bOwnerSpecified) {
            // if the object has members owner then we reject the request
            throw ZMSUtils.conflictError("Group has a resource owner: " + membersOwner, caller);
        } else if (StringUtil.isEmpty(membersOwner)) {
            // if the object has no members owner then we need to set it
            requestOwnership.setObjectOwner(resourceOwnership.getObjectOwner());
            requestOwnership.setMetaOwner(resourceOwnership.getMetaOwner());
            return requestOwnership;
        } else if (!resourceOwner.equalsIgnoreCase(membersOwner)) {
            throw ZMSUtils.conflictError("Invalid resource member owner for group: " + group.getName()
                    + ", " + membersOwner + " vs. " + resourceOwner, caller);
        } else {
            // no changes needed
            return null;
        }
    }

    public static ResourcePolicyOwnership verifyPolicyResourceOwnership(Policy policy, boolean assertionsPresent,
            final String resourceOwner, final String caller) {

        // first check if we're explicitly asked to ignore the check
        // by either using the ignore value or the feature being disabled

        if (skipEnforceResourceOwnership(resourceOwner)) {
            return null;
        }

        boolean bOwnerSpecified = !StringUtil.isEmpty(resourceOwner);
        ResourcePolicyOwnership requestOwnership = bOwnerSpecified ?
                new ResourcePolicyOwnership().setObjectOwner(resourceOwner).setAssertionsOwner(resourceOwner) : null;

        // if the original object is null then we need to update ownership
        // set accordingly - if the assertionsPresent is false, we won't set
        // assertions ownership since it's not present in the original object

        if (policy == null || policy.getResourceOwnership() == null) {
            if (!bOwnerSpecified) {
                return null;
            }
            if (!assertionsPresent) {
                requestOwnership.setAssertionsOwner(null);
            }
            return requestOwnership;
        }

        // we need to verify all components in the resource ownership

        ResourcePolicyOwnership resourceOwnership = policy.getResourceOwnership();
        boolean bUpdateRequired = false;
        if (resourceOwnership.getObjectOwner() == null) {
            bUpdateRequired = true;
        } else if (ownershipCheckFailure(bOwnerSpecified, resourceOwner, resourceOwnership.getObjectOwner())) {
            throw ZMSUtils.conflictError("Invalid resource owner for policy: " + policy.getName()
                    + ", " +  resourceOwnership.getObjectOwner() + " vs. " + resourceOwner, caller);
        }

        if (resourceOwnership.getAssertionsOwner() == null) {
            bUpdateRequired = true;
        } else if (ownershipCheckFailure(bOwnerSpecified, resourceOwner, resourceOwnership.getAssertionsOwner())) {
            throw ZMSUtils.conflictError("Invalid assertions owner for policy: " + policy.getName()
                    + ", " +  resourceOwnership.getAssertionsOwner() + " vs. " + resourceOwner, caller);
        }

        return bUpdateRequired ? requestOwnership : null;
    }

    public static void verifyPolicyDeleteResourceOwnership(Policy policy, final String resourceOwner,
            final String caller) {

        // if the object has no owner then we're good for the enforcement check

        ResourcePolicyOwnership resourceOwnership = policy.getResourceOwnership();
        if (resourceOwnership == null || resourceOwnership.getObjectOwner() == null) {
            return;
        }

        verifyDeleteResourceOwnership(resourceOwner, resourceOwnership.getObjectOwner(), caller);
    }

    public static ResourcePolicyOwnership verifyPolicyAssertionsResourceOwnership(Policy policy, final String resourceOwner,
            final String caller) {

        // first check if we're explicitly asked to ignore the check
        // by either using the ignore value or the feature being disabled

        if (skipEnforceResourceOwnership(resourceOwner)) {
            return null;
        }

        boolean bOwnerSpecified = !StringUtil.isEmpty(resourceOwner);
        ResourcePolicyOwnership requestOwnership = bOwnerSpecified ?
                new ResourcePolicyOwnership().setAssertionsOwner(resourceOwner) : null;

        // if the object has no owner then we're good for the enforcement
        // part, but we need to return the request ownership object (in case
        // it was specified) so the resource is updated accordingly

        ResourcePolicyOwnership resourceOwnership = policy.getResourceOwnership();
        if (resourceOwnership == null) {
            return requestOwnership;
        }

        final String assertionsOwner = resourceOwnership.getAssertionsOwner();
        if (!bOwnerSpecified && StringUtil.isEmpty(assertionsOwner)) {
            // if both values are not present then no changes are necessary
            return null;
        } else if (!bOwnerSpecified) {
            // if the object has assertions owner then we reject the request
            throw ZMSUtils.conflictError("Policy has a resource owner: " + assertionsOwner, caller);
        } else if (StringUtil.isEmpty(assertionsOwner)) {
            // if the object has no assertions owner then we need to set it
            requestOwnership.setObjectOwner(resourceOwnership.getObjectOwner());
            return requestOwnership;
        } else if (!resourceOwner.equalsIgnoreCase(assertionsOwner)) {
            throw ZMSUtils.conflictError("Invalid resource member owner for policy: " + policy.getName()
                    + ", " + assertionsOwner + " vs. " + resourceOwner, caller);
        } else {
            // no changes needed
            return null;
        }
    }

    public static ResourceServiceIdentityOwnership verifyServiceResourceOwnership(ServiceIdentity service,
           boolean publicKeysPresent, boolean hostsPresent, final String resourceOwner, final String caller) {

        // first check if we're explicitly asked to ignore the check
        // by either using the ignore value or the feature being disabled

        if (skipEnforceResourceOwnership(resourceOwner)) {
            return null;
        }

        boolean bOwnerSpecified = !StringUtil.isEmpty(resourceOwner);
        ResourceServiceIdentityOwnership requestOwnership = bOwnerSpecified ?
                new ResourceServiceIdentityOwnership().setObjectOwner(resourceOwner)
                        .setPublicKeysOwner(resourceOwner).setHostsOwner(resourceOwner) : null;

        // if the original object is null then we need to update ownership
        // set accordingly - if the publicKeysPresent or  hostsPresent is false,
        // we won't set the corresponding ownership since it's not present in the original object

        if (service == null || service.getResourceOwnership() == null) {
            if (!bOwnerSpecified) {
                return null;
            }
            if (!publicKeysPresent) {
                requestOwnership.setPublicKeysOwner(null);
            }
            if (!hostsPresent) {
                requestOwnership.setHostsOwner(null);
            }
            return requestOwnership;
        }

        // we need to verify all components in the resource ownership

        ResourceServiceIdentityOwnership resourceOwnership = service.getResourceOwnership();
        boolean bUpdateRequired = false;
        if (resourceOwnership.getObjectOwner() == null) {
            bUpdateRequired = true;
        } else if (ownershipCheckFailure(bOwnerSpecified, resourceOwner, resourceOwnership.getObjectOwner())) {
            throw ZMSUtils.conflictError("Invalid resource owner for service: " + service.getName()
                    + ", " +  resourceOwnership.getObjectOwner() + " vs. " + resourceOwner, caller);
        }

        if (resourceOwnership.getPublicKeysOwner() == null) {
            bUpdateRequired = true;
        } else if (ownershipCheckFailure(bOwnerSpecified, resourceOwner, resourceOwnership.getPublicKeysOwner())) {
            throw ZMSUtils.conflictError("Invalid public-keys owner for service: " + service.getName()
                    + ", " +  resourceOwnership.getPublicKeysOwner() + " vs. " + resourceOwner, caller);
        }

        if (resourceOwnership.getHostsOwner() == null) {
            bUpdateRequired = true;
        } else if (ownershipCheckFailure(bOwnerSpecified, resourceOwner, resourceOwnership.getHostsOwner())) {
            throw ZMSUtils.conflictError("Invalid hosts owner for service: " + service.getName()
                    + ", " +  resourceOwnership.getHostsOwner() + " vs. " + resourceOwner, caller);
        }

        return bUpdateRequired ? requestOwnership : null;
    }

    public static void verifyServiceDeleteResourceOwnership(ServiceIdentity service, final String resourceOwner,
            final String caller) {

        // if the object has no owner then we're good for the enforcement check

        ResourceServiceIdentityOwnership resourceOwnership = service.getResourceOwnership();
        if (resourceOwnership == null || resourceOwnership.getObjectOwner() == null) {
            return;
        }

        verifyDeleteResourceOwnership(resourceOwner, resourceOwnership.getObjectOwner(), caller);
    }

    public static ResourceServiceIdentityOwnership verifyServicePublicKeysResourceOwnership(ServiceIdentity service,
            final String resourceOwner, final String caller) {

        // first check if we're explicitly asked to ignore the check
        // by either using the ignore value or the feature being disabled

        if (skipEnforceResourceOwnership(resourceOwner)) {
            return null;
        }

        boolean bOwnerSpecified = !StringUtil.isEmpty(resourceOwner);
        ResourceServiceIdentityOwnership requestOwnership = bOwnerSpecified ?
                new ResourceServiceIdentityOwnership().setPublicKeysOwner(resourceOwner) : null;

        // if the object has no owner then we're good for the enforcement
        // part, but we need to return the request ownership object (in case
        // it was specified) so the resource is updated accordingly

        ResourceServiceIdentityOwnership resourceOwnership = service.getResourceOwnership();
        if (resourceOwnership == null) {
            return requestOwnership;
        }

        final String publicKeysOwner = resourceOwnership.getPublicKeysOwner();
        if (!bOwnerSpecified && StringUtil.isEmpty(publicKeysOwner)) {
            // if both values are not present then no changes are necessary
            return null;
        } else if (!bOwnerSpecified) {
            // if the object has public keys owner then we reject the request
            throw ZMSUtils.conflictError("Service has a resource owner: " + publicKeysOwner, caller);
        } else if (StringUtil.isEmpty(publicKeysOwner)) {
            // if the object has no public keys owner then we need to set it
            requestOwnership.setObjectOwner(resourceOwnership.getObjectOwner());
            requestOwnership.setHostsOwner(resourceOwnership.getHostsOwner());
            return requestOwnership;
        } else if (!resourceOwner.equalsIgnoreCase(publicKeysOwner)) {
            throw ZMSUtils.conflictError("Invalid resource member owner for service: " + service.getName()
                    + ", " + publicKeysOwner + " vs. " + resourceOwner, caller);
        } else {
            // no changes needed
            return null;
        }
    }

    public static boolean ownershipCheckFailure(boolean bOwnerSpecified, final String resourceOwner,
            final String objectOwner) {
        return ((bOwnerSpecified && !resourceOwner.equalsIgnoreCase(objectOwner)) ||
            (!bOwnerSpecified && !StringUtil.isEmpty(objectOwner)));
    }

<<<<<<< HEAD
    public static void verifyPolicyAssertionsDeleteResourceOwnership(Policy policy, final String resourceOwner,
            final String caller) {

        // if the object has no owner then we're good for the enforcement check

        ResourcePolicyOwnership resourceOwnership = policy.getResourceOwnership();
        if (resourceOwnership == null || resourceOwnership.getAssertionsOwner() == null) {
            return;
        }

        verifyDeleteResourceOwnership(resourceOwner, resourceOwnership.getAssertionsOwner(), caller);
=======
    public static void verifyGroupMembersDeleteResourceOwnership(Group group, final String resourceOwner,
            final String caller) {

        // if the group member has no owner then we're good for the enforcement check

        ResourceGroupOwnership resourceOwnership = group.getResourceOwnership();
        if (resourceOwnership == null || resourceOwnership.getMembersOwner() == null) {
            return;
        }

        verifyDeleteResourceOwnership(resourceOwner, resourceOwnership.getMembersOwner(), caller);
>>>>>>> 96cd7ad6
    }

    public static void verifyDeleteResourceOwnership(final String resourceOwner, final String objectOwner,
            final String caller) {

        // first check if we're explicitly asked to ignore the check
        // by either using the ignore value or the feature being disabled

        if (skipEnforceResourceOwnership(resourceOwner)) {
            return;
        }

        // at this point we have an object owner so the value must match
        // otherwise we'll throw a conflict error exception

        if (!objectOwner.equalsIgnoreCase(resourceOwner)) {
            throw ZMSUtils.conflictError("Invalid resource owner for object: " +
                    objectOwner + " vs. " + resourceOwner, caller);
        }
    }

    public static boolean skipEnforceResourceOwnership(final String resourceOwner) {
        return ENFORCE_RESOURCE_OWNERSHIP.get() == Boolean.FALSE || RESOURCE_OWNER_IGNORE.equalsIgnoreCase(resourceOwner);
    }
}<|MERGE_RESOLUTION|>--- conflicted
+++ resolved
@@ -774,7 +774,6 @@
             (!bOwnerSpecified && !StringUtil.isEmpty(objectOwner)));
     }
 
-<<<<<<< HEAD
     public static void verifyPolicyAssertionsDeleteResourceOwnership(Policy policy, final String resourceOwner,
             final String caller) {
 
@@ -786,7 +785,8 @@
         }
 
         verifyDeleteResourceOwnership(resourceOwner, resourceOwnership.getAssertionsOwner(), caller);
-=======
+    }
+  
     public static void verifyGroupMembersDeleteResourceOwnership(Group group, final String resourceOwner,
             final String caller) {
 
@@ -798,7 +798,6 @@
         }
 
         verifyDeleteResourceOwnership(resourceOwner, resourceOwnership.getMembersOwner(), caller);
->>>>>>> 96cd7ad6
     }
 
     public static void verifyDeleteResourceOwnership(final String resourceOwner, final String objectOwner,
