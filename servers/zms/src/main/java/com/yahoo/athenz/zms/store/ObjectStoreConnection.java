--- conflicted
+++ resolved
@@ -35,11 +35,7 @@
     void rollbackChanges();
     void close();
     void setOperationTimeout(int opTimout);
-<<<<<<< HEAD
-    void setTagLimit(int domainLimit, int roleLimit, int groupLimit, int serviceLimit);
-=======
-    void setTagLimit(int domainLimit, int roleLimit, int groupLimit, int policyLimit);
->>>>>>> b07914a5
+    void setTagLimit(int domainLimit, int roleLimit, int groupLimit, int policyLimit, int serviceLimit);
 
     // Domain commands
 
