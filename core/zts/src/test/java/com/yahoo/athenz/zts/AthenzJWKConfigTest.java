--- conflicted
+++ resolved
@@ -13,10 +13,6 @@
  * See the License for the specific language governing permissions and
  * limitations under the License.
  */
-<<<<<<< HEAD
-
-=======
->>>>>>> 022e90a7
 package com.yahoo.athenz.zts;
 
 import com.yahoo.rdl.Timestamp;
