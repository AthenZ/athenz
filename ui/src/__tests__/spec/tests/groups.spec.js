--- conflicted
+++ resolved
@@ -14,11 +14,8 @@
  * limitations under the License.
  */
 
-<<<<<<< HEAD
-=======
 const reviewExtendTest = 'review-extend-test';
 
->>>>>>> aaf00d4f
 describe('group screen tests', () => {
     it('group history should be visible when navigating to it and after page refresh', async () => {
         // open browser
@@ -144,8 +141,6 @@
         fontWeight = await addMemberInput.getCSSProperty('font-weight');
         expect(fontWeight.value === 700).toBe(true);
     });
-<<<<<<< HEAD
-=======
 
     it('Group Review - Extend radio button should be enabled only when Expiry/Review (Days) are set in settings', async () => {
         // open browser
@@ -227,5 +222,4 @@
         ).click();
         await $('button*=Delete').click();
     });
->>>>>>> aaf00d4f
 });