--- conflicted
+++ resolved
@@ -413,7 +413,6 @@
     class="emotion-15 emotion-16"
     data-testid="roletable"
   >
-<<<<<<< HEAD
     <div
       class="emotion-17 emotion-18"
     >
@@ -450,6 +449,11 @@
       <div
         class="emotion-25 emotion-26"
       >
+        Tags
+      </div>
+      <div
+        class="emotion-25 emotion-26"
+      >
         Settings
       </div>
       <div
@@ -463,59 +467,7 @@
         Delete
       </div>
     </div>
+    <tbody />
   </div>
-=======
-    <thead>
-      <tr>
-        <th
-          class="emotion-17 emotion-18"
-        >
-          Role
-        </th>
-        <th
-          class="emotion-19 emotion-20"
-        >
-          Modified Date
-        </th>
-        <th
-          class="emotion-19 emotion-20"
-        >
-          Reviewed Date
-        </th>
-        <th
-          class="emotion-23 emotion-20"
-        >
-          Members
-        </th>
-        <th
-          class="emotion-23 emotion-20"
-        >
-          Review
-        </th>
-        <th
-          class="emotion-23 emotion-20"
-        >
-          Policy Rule
-        </th>
-        <th
-          class="emotion-23 emotion-20"
-        >
-          Tags
-        </th>
-        <th
-          class="emotion-23 emotion-20"
-        >
-          Settings
-        </th>
-        <th
-          class="emotion-23 emotion-20"
-        >
-          Delete
-        </th>
-      </tr>
-    </thead>
-    <tbody />
-  </table>
->>>>>>> 8050de89
 </div>
 `;