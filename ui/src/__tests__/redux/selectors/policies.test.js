--- conflicted
+++ resolved
@@ -235,13 +235,13 @@
         expect(
             _.isEqual(
                 selectPoliciesThunk(stateWithPolicies),
-                configStorePolicies,
-            ),
+                configStorePolicies
+            )
         ).toBeTruthy();
     });
     it('should return empty object', () => {
         expect(
-            _.isEqual(selectPoliciesThunk(stateWithoutPolicies), {}),
+            _.isEqual(selectPoliciesThunk(stateWithoutPolicies), {})
         ).toBeTruthy();
     });
 });
@@ -258,11 +258,7 @@
 describe('test selectOnlyActivePolicies', () => {
     it('should select active policies only', () => {
         expect(selectActivePoliciesOnly(stateWithPolicies)).toEqual(
-<<<<<<< HEAD
-            activePoliciesOnly,
-=======
             activePoliciesOnly
->>>>>>> 92f0b235
         );
     });
 });
@@ -287,16 +283,16 @@
         expect(
             _.isEqual(
                 selectPolicy(stateWithPolicies, domainName, 'policy1'),
-                policy,
-            ),
+                policy
+            )
         ).toBeTruthy();
     });
     it('should return null', () => {
         expect(
             _.isEqual(
                 selectPolicy(stateWithPolicies, domainName, 'not_exists'),
-                null,
-            ),
+                null
+            )
         ).toBeTruthy();
     });
 });
@@ -321,16 +317,16 @@
         expect(
             _.isEqual(
                 selectPolicyThunk(stateWithPolicies, domainName, 'policy1'),
-                policy,
-            ),
+                policy
+            )
         ).toBeTruthy();
     });
     it('should return null', () => {
         expect(
             _.isEqual(
                 selectPolicyThunk(stateWithPolicies, domainName, 'not_exists'),
-                null,
-            ),
+                null
+            )
         ).toBeTruthy();
     });
 });
@@ -354,11 +350,7 @@
             active: false,
         };
         expect(
-<<<<<<< HEAD
-            selectPolicyVersion(stateWithPolicies, domainName, 'policy1', '2'),
-=======
             selectPolicyVersion(stateWithPolicies, domainName, 'policy1', '2')
->>>>>>> 92f0b235
         ).toEqual(policy);
     });
     it('should return null', () => {
@@ -368,10 +360,10 @@
                     stateWithPolicies,
                     domainName,
                     'policy1',
-                    'not_exists',
+                    'not_exists'
                 ),
-                null,
-            ),
+                null
+            )
         ).toBeTruthy();
     });
 });
@@ -399,13 +391,8 @@
                 stateWithPolicies,
                 domainName,
                 'policy1',
-<<<<<<< HEAD
-                '2',
-            ),
-=======
                 '2'
             )
->>>>>>> 92f0b235
         ).toEqual(policy);
     });
     it('should return null', () => {
@@ -415,10 +402,10 @@
                     stateWithPolicies,
                     domainName,
                     'policy1',
-                    'not_exists',
+                    'not_exists'
                 ),
-                null,
-            ),
+                null
+            )
         ).toBeTruthy();
     });
 });
@@ -437,13 +424,13 @@
         expect(
             _.isEqual(
                 selectPolicyAssertions(stateWithPolicies, domainName, 'admin'),
-                assertions,
-            ),
+                assertions
+            )
         ).toBeTruthy();
     });
     it('should return empty list', () => {
         expect(
-            selectPolicyAssertions(stateWithoutPolicies, domainName, 'admin'),
+            selectPolicyAssertions(stateWithoutPolicies, domainName, 'admin')
         ).toEqual([]);
     });
 });
