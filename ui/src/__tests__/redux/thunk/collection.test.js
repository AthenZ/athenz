/*
 * Copyright The Athenz Authors
 *
 * Licensed under the Apache License, Version 2.0 (the "License");
 * you may not use this file except in compliance with the License.
 * You may obtain a copy of the License at
 *
 *     http://www.apache.org/licenses/LICENSE-2.0
 *
 * Unless required by applicable law or agreed to in writing, software
 * distributed under the License is distributed on an "AS IS" BASIS,
 * WITHOUT WARRANTIES OR CONDITIONS OF ANY KIND, either express or implied.
 * See the License for the specific language governing permissions and
 * limitations under the License.
 */
import MockApi from '../../../mock/MockApi';
import sinon from 'sinon';
import {
    getExpiryTime,
    mapToList,
    membersListToMaps,
} from '../../../redux/utils';
import { _ } from 'lodash';
import {
    addMemberToStore,
    addPendingMemberToStore,
    deleteMemberFromStore,
    updateSettingsToStore,
    updateTagsToStore,
} from '../../../redux/actions/collections';
import {
    addMember,
    deleteMember,
    updateSettings,
    updateTags,
} from '../../../redux/thunks/collections';
import { singleApiGroupMember, singleStoreGroup } from '../config/group.test';
import {
    singleApiRole,
    singleApiRoleMember,
    singleGroupAsARoleMember,
    singleStoreRole,
} from '../config/role.test';
import AppUtils from '../../../components/utils/AppUtils';
import {
    loadingInProcess,
    loadingSuccess,
} from '../../../redux/actions/loading';
import { loadRole } from '../../../redux/actions/roles';
import { PENDING_STATE_ENUM } from '../../../components/constants/constants';
import { updateBellPendingMember } from '../../../redux/actions/domain-data';
import { expiry, modified } from '../../config/config.test';

const groupsThunk = require('../../../redux/thunks/groups');
const rolesThunk = require('../../../redux/thunks/roles');
const groupSelector = require('../../../redux/selectors/group');
const roleSelector = require('../../../redux/selectors/roles');
const domainName = 'dom';
const utils = require('../../../redux/utils');

describe('deleteMember method', () => {
    beforeAll(() => {
        jest.spyOn(utils, 'getExpiryTime').mockReturnValue(5);
        jest.spyOn(groupsThunk, 'getGroup').mockReturnValue(true);
        jest.spyOn(rolesThunk, 'getRole').mockReturnValue(true);
    });

    afterAll(() => {
        jest.spyOn(utils, 'getExpiryTime').mockRestore();
        jest.spyOn(groupsThunk, 'getGroup').mockRestore();
        jest.spyOn(rolesThunk, 'getRole').mockRestore();
    });

    afterEach(() => {
        MockApi.cleanMockApi();
        jest.spyOn(utils, 'isExpired').mockRestore();
        jest.spyOn(groupSelector, 'thunkSelectGroup').mockRestore();
        jest.spyOn(roleSelector, 'thunkSelectRole').mockRestore();
        jest.spyOn(roleSelector, 'thunkSelectRoleMember').mockRestore();
    });

    it('group category and get exception because member doesnt exist', async () => {
        const getState = () => {};

        jest.spyOn(groupSelector, 'thunkSelectGroup').mockReturnValue({
            groupMembers: {},
        });

        let myApiMock = {
            deleteMember: jest.fn().mockReturnValue(Promise.resolve([])),
        };
        MockApi.setMockApi(myApiMock);
        sinon.spy(myApiMock, 'deleteMember');

        const fakeDispatch = sinon.spy();
        try {
            await deleteMember(
                domainName,
                'group1',
                'group',
                'member1'
            )(fakeDispatch, getState);
            fail();
        } catch (e) {
            expect(e.statusCode).toEqual(404);
            expect(e.body.message).toEqual('Member member1 doesnt exist');
        }

        expect(fakeDispatch.getCall(0)).toBeTruthy();
        expect(myApiMock.deleteMember.getCall(0)).toBeNull();
    });

    it('role category and get exception because member doesnt exist', async () => {
        const getState = () => {};

        jest.spyOn(roleSelector, 'thunkSelectRole').mockReturnValue({
            roleMembers: {},
        });

        let myApiMock = {
            deleteMember: jest.fn().mockReturnValue(Promise.resolve([])),
        };
        MockApi.setMockApi(myApiMock);
        sinon.spy(myApiMock, 'deleteMember');

        const fakeDispatch = sinon.spy();
        try {
            await deleteMember(
                domainName,
                'role1',
                'role',
                'member1'
            )(fakeDispatch, getState);
            fail();
        } catch (e) {
            expect(e.statusCode).toEqual(404);
            expect(e.body.message).toEqual('Member member1 doesnt exist');
        }

        expect(fakeDispatch.getCall(0)).toBeTruthy();
        expect(myApiMock.deleteMember.getCall(0)).toBeNull();
    });

    it('group category successfully delete a member', async () => {
        const getState = () => {};

        jest.spyOn(groupSelector, 'thunkSelectGroup').mockReturnValue({
            groupMembers: { member1: {} },
        });

        let myApiMock = {
            deleteMember: jest.fn().mockReturnValue(Promise.resolve([])),
        };
        MockApi.setMockApi(myApiMock);
        sinon.spy(myApiMock, 'deleteMember');

        const fakeDispatch = sinon.spy();
        await deleteMember(
            domainName,
            'group1',
            'group',
            'member1',
            'auditRef',
            false,
            'csrf'
        )(fakeDispatch, getState);

        expect(fakeDispatch.getCall(0)).toBeTruthy();
        expect(
            myApiMock.deleteMember
                .getCall(0)
                .calledWith(
                    domainName,
                    'group1',
                    'member1',
                    'auditRef',
                    false,
                    'group',
                    'csrf'
                )
        ).toBeTruthy();
        expect(fakeDispatch.getCall(1).args[0]).toEqual(
            deleteMemberFromStore('member1', 'group', 'dom:group.group1')
        );
    });
    it('role category successfully delete a member', async () => {
        const getState = () => {};

        jest.spyOn(roleSelector, 'thunkSelectRole').mockReturnValue({
            roleMembers: { member1: {} },
        });

        let myApiMock = {
            deleteMember: jest.fn().mockReturnValue(Promise.resolve([])),
        };
        MockApi.setMockApi(myApiMock);
        sinon.spy(myApiMock, 'deleteMember');

        const fakeDispatch = sinon.spy();
        await deleteMember(
            domainName,
            'role1',
            'role',
            'member1',
            'auditRef',
            false,
            'csrf'
        )(fakeDispatch, getState);

        expect(fakeDispatch.getCall(0)).toBeTruthy();
        expect(
            myApiMock.deleteMember
                .getCall(0)
                .calledWith(
                    domainName,
                    'role1',
                    'member1',
                    'auditRef',
                    false,
                    'role',
                    'csrf'
                )
        ).toBeTruthy();
        expect(fakeDispatch.getCall(1).args[0]).toEqual(
            deleteMemberFromStore('member1', 'role', 'dom:role.role1')
        );
    });
});

it('role category successfully add a pending member with delete state', async () => {
    const getState = () => {};
    let member = {
        roleName: 'role1',
        memberName: 'user.mjames',
        approved: true,
        active: true,
        memberFullName: 'Mary James',
    };
    jest.spyOn(roleSelector, 'thunkSelectRole').mockReturnValue({
        deleteProtection: true,
        reviewEnabled: true,
        roleMembers: {
            'user.mjames': member,
        },
    });

    jest.spyOn(roleSelector, 'thunkSelectRoleMember').mockReturnValue({
        ...member,
    });

    let myApiMock = {
        deleteMember: jest.fn().mockReturnValue(Promise.resolve([])),
    };
    MockApi.setMockApi(myApiMock);
    sinon.spy(myApiMock, 'deleteMember');

    const fakeDispatch = sinon.spy();
    await deleteMember(
        domainName,
        'role1',
        'role',
        'user.mjames',
        'auditRef',
        false,
        'csrf'
    )(fakeDispatch, getState);

    expect(fakeDispatch.getCall(0)).toBeTruthy();
    expect(
        myApiMock.deleteMember
            .getCall(0)
            .calledWith(
                domainName,
                'role1',
                'user.mjames',
                'auditRef',
                false,
                'role',
                'csrf'
            )
    ).toBeTruthy();
    const expectedMember = {
        ...member,
        pendingState: PENDING_STATE_ENUM.DELETE,
        active: false,
        approved: false,
    };
    expect(fakeDispatch.getCall(1).args[0]).toEqual(
        addPendingMemberToStore(expectedMember, 'role', 'dom:role.role1')
    );
    expect(fakeDispatch.getCall(2).args[0]).toEqual(
        updateBellPendingMember(expectedMember.memberName, 'dom:role.role1')
    );
});

it('group category successfully add a pending member with delete state', async () => {
    const getState = () => {};
    let member = {
        groupName: 'group1',
        memberName: 'user.mjames',
        approved: true,
        active: true,
        memberFullName: 'Mary James',
    };
    jest.spyOn(groupSelector, 'thunkSelectGroup').mockReturnValue({
        deleteProtection: true,
        reviewEnabled: true,
        groupMembers: {
            'user.mjames': member,
        },
    });

    jest.spyOn(groupSelector, 'thunkSelectGroupMember').mockReturnValue({
        ...member,
    });

    let myApiMock = {
        deleteMember: jest.fn().mockReturnValue(Promise.resolve([])),
    };
    MockApi.setMockApi(myApiMock);
    sinon.spy(myApiMock, 'deleteMember');

    const fakeDispatch = sinon.spy();
    await deleteMember(
        domainName,
        'group1',
        'group',
        'user.mjames',
        'auditRef',
        false,
        'csrf'
    )(fakeDispatch, getState);

    expect(fakeDispatch.getCall(0)).toBeTruthy();
    expect(
        myApiMock.deleteMember
            .getCall(0)
            .calledWith(
                domainName,
                'group1',
                'user.mjames',
                'auditRef',
                false,
                'group',
                'csrf'
            )
    ).toBeTruthy();
    const expectedMember = {
        ...member,
        pendingState: PENDING_STATE_ENUM.DELETE,
        active: false,
        approved: false,
    };
    expect(fakeDispatch.getCall(1).args[0]).toEqual(
        addPendingMemberToStore(expectedMember, 'group', 'dom:group.group1')
    );
    expect(fakeDispatch.getCall(2).args[0]).toEqual(
        updateBellPendingMember(expectedMember.memberName, 'dom:group.group1')
    );
});

describe('updateTags method', () => {
    afterEach(() => {
        MockApi.cleanMockApi();
    });
    it('successfully update group tag', async () => {
        let collectionName = 'group1';
        let detail = {
            memberExpiryDays: 50,
            tags: { tag: { list: ['tag1', 'tag2'] }, tag2: { list: ['tag3'] } },
            name: 'dom:group.expiration',
            modified: modified,
            groupMembers: {
                'user.user4': {
                    memberName: 'user.user4',
                    groupName: 'dom:group.expiration',
                    expiration: '2022-08-25T15:39:23.701Z',
                },
                'user.user1': {
                    memberName: 'user.user1',
                    groupName: 'dom:group.expiration',
                    expiration: '2022-08-25T15:39:23.701Z',
                },
            },
            groupPendingMembers: {},
            lastReviewedDate: '2022-07-18T14:20:45.836Z',
            expiry: 1658408002704,
        };
        let auditRef = 'auditRef';
        let _csrf = 'csrf';
        let category = 'group';

        const getState = () => {};

        let myApiMock = {
            putMeta: jest.fn().mockReturnValue(Promise.resolve([])),
        };
        MockApi.setMockApi(myApiMock);
        sinon.spy(myApiMock, 'putMeta');

        const fakeDispatch = sinon.spy();
        await updateTags(
            domainName,
            collectionName,
            detail,
            auditRef,
            _csrf,
            category
        )(fakeDispatch, getState);

        expect(
            myApiMock.putMeta
                .getCall(0)
                .calledWith(
                    domainName,
                    collectionName,
                    detail,
                    auditRef,
                    _csrf,
                    category
                )
        ).toBeTruthy();
        expect(fakeDispatch.getCall(0).args[0]).toEqual(
            updateTagsToStore(
                domainName + ':group.' + collectionName,
                detail,
                category
            )
        );
<<<<<<< HEAD
    });
    it('successfully update role tag', async () => {
        let collectionName = 'admin';
        let detail = {
            tags: { tag: { list: ['tag1'] } },
            name: 'dom:role.admin',
            modified: modified,
            roleMembers: {
                'user.user2': {
                    memberName: 'user.user2',
                    expiration: expiry,
                    principalType: 1,
                    memberFullName: null,
                },
                'user.user3': {
                    memberName: 'user.user7',
                    expiration: expiry,
                    principalType: 1,
                    memberFullName: null,
                },
            },
            rolePendingMembers: {},
        };
        let auditRef = 'auditRef';
        let _csrf = 'csrf';
        let category = 'role';

        const getState = () => {};
        let myApiMock = {
            putMeta: jest.fn().mockReturnValue(Promise.resolve([])),
        };
        MockApi.setMockApi(myApiMock);
        sinon.spy(myApiMock, 'putMeta');

        const fakeDispatch = sinon.spy();
        await updateTags(
            domainName,
            collectionName,
            detail,
            auditRef,
            _csrf,
            category
        )(fakeDispatch, getState);

        expect(
            myApiMock.putMeta
                .getCall(0)
                .calledWith(
                    domainName,
                    collectionName,
                    detail,
                    auditRef,
                    _csrf,
                    category
                )
        ).toBeTruthy();
        expect(fakeDispatch.getCall(0).args[0]).toEqual(
            updateTagsToStore(
                domainName + ':role.' + collectionName,
                detail,
                category
            )
        );
    });
    it('successfully update service tag', async () => {
        let collectionName = 'service1';
        let detail =  {
            tags: { tag: { list: ['tag1'] } },
            name: 'dom.service1',
                description: 'service for test',
                publicKeys: {
                1: {
                    key: 'LS0tLS1CRUdJTiBQVUJMSUMgS0VZLS0tLS0KTUlJQklqQU5CZ2txaGtpRzl3MEJBUUVGQUFPQ0FROEFNSUlCQ2dLQ0FRRUF6WkNVaExjM1Rwdk9iaGpkWThIYgovMHprZldBWVNYTFhhQzlPMVM4QVhvTTcvTDcwWFkrOUtMKzFJeTd4WURUcmJaQjB0Y29sTHdubldIcTVnaVptClV3M3U2RkdTbDVsZDR4cHlxQjAyaUsrY0ZTcVM3S09MTEgwcDlnWFJmeFhpYXFSaVYycktGMFRoenJHb3gyY20KRGYvUW9abGxOZHdJRkdxa3VSY0VEdkJuUlRMV2xFVlYrMVUxMmZ5RXNBMXl2VmI0RjlSc2NaRFltaVBSYmhBKwpjTHpxSEt4WDUxZGw2ZWsxeDdBdlVJTThqczZXUElFZmVseVRSaVV6WHdPZ0laYnF2UkhTUG1GRzBaZ1pEakczCkxsZnkvRThLMFF0Q2sza2kxeThUZ2EySTVrMmhmZngzRHJITW5yMTRaajNCcjBUOVJ3aXFKRDdGb3lUaUQvdGkKeFFJREFRQUIKLS0tLS1FTkQgUFVCTElDIEtFWS0tLS0t',
                        id: '1',
                },
                2: {
                    key: 'LS0tLS1CRUdJTiBQVUJMSUMgS0VZLS0tLS0KCk1JSUJJakFOQmdrcWhraUc5dzBCQVFFRkFBT0NBUThBTUlJQkNnS0NBUUVBb1BqVm5UdXhkOGRwMC9ZTWh6TXIKOURpS0pUUXdrNWphdktKR2RHY29wQ2Ura1lWMHRFQnpGL1VCRWpjYVpuNnd4eGRjZU5wZkhuSVN6SG5abVNFKwpjRGUwY09yc3BPZ1c5d1VGdE9BcGpJZ2krUmxiOC93ck1iMmF1YXV2NUxoRW9ORm9ueCs3TVdSRnptUmZvaG91Cm9pd1h2czJ2V2x4Z0JXelo4UHVHSUlsTERNK3ltWlFxamlPbERjOWF2ZVpraXpUZFJBMG9veTFoRUZyK3ZNRWMKK2ZYY29aQ0F0S0J2aHNuKzFhb2ZPMU9pZ2ljYS9WaCtSSm1ieUNBem1tVFpia0I4emJUaE1vK1cxNmhXeUl0dQpJM1VoMlhHYTZ4dVhyQ0FBQ1FLVVR5TDdGRkl2OXhLUExtVWRXYkdYd3NTZ0FBazZjV2x3WTZJcW4zUHJQSmpTCmNRSURBUUFCCi0tLS0tRU5EIFBVQkxJQyBLRVktLS0tLQ--',
                        id: '2',
                },
            },
            modified: modified,
        };

=======
    });
    it('successfully update role tag', async () => {
        let collectionName = 'admin';
        let detail = {
            tags: { tag: { list: ['tag1'] } },
            name: 'dom:role.admin',
            modified: modified,
            roleMembers: {
                'user.user2': {
                    memberName: 'user.user2',
                    expiration: expiry,
                    principalType: 1,
                    memberFullName: null,
                },
                'user.user3': {
                    memberName: 'user.user7',
                    expiration: expiry,
                    principalType: 1,
                    memberFullName: null,
                },
            },
            rolePendingMembers: {},
        };
>>>>>>> 92f0b235
        let auditRef = 'auditRef';
        let _csrf = 'csrf';
        let category = 'service';

        const getState = () => {};
        let myApiMock = {
            putMeta: jest.fn().mockReturnValue(Promise.resolve([])),
        };
        MockApi.setMockApi(myApiMock);
        sinon.spy(myApiMock, 'putMeta');

        const fakeDispatch = sinon.spy();
        await updateTags(
            domainName,
            collectionName,
            detail,
            auditRef,
            _csrf,
            category
        )(fakeDispatch, getState);

        expect(
            myApiMock.putMeta
                .getCall(0)
                .calledWith(
                    domainName,
                    collectionName,
                    detail,
                    auditRef,
                    _csrf,
                    category
                )
        ).toBeTruthy();
        expect(fakeDispatch.getCall(0).args[0]).toEqual(
            updateTagsToStore(
                domainName + ':role.' + collectionName,
                detail,
                category
            )
        );
    });
    it('successfully update policy tag', async () => {
        let collectionName = 'policy1';
        let detail = {
            name: 'dom:policy.policy1',
            modified: modified,
            tags: { tag: { list: ['tag1', 'tag2'] }, tag2: { list: ['tag3'] } },
            assertions: {
                17379: {
                    role: 'dom:role.role2',
                    resource: 'dom:test2',
                    action: '*',
                    effect: 'DENY',
                    id: 17379,
                },
            },
            version: '2',
            active: false,
        };
        let auditRef = 'auditRef';
        let _csrf = 'csrf';
        let category = 'policy';

        const getState = () => {};
        let myApiMock = {
            putMeta: jest.fn().mockReturnValue(Promise.resolve([])),
        };
        MockApi.setMockApi(myApiMock);
        sinon.spy(myApiMock, 'putMeta');

        const fakeDispatch = sinon.spy();
        await updateTags(
            domainName,
            collectionName,
            detail,
            auditRef,
            _csrf,
            category
        )(fakeDispatch, getState);

        expect(
<<<<<<< HEAD
                fakeDispatch.getCall(0).args[0]).toEqual(
                updateTagsToStore(
                    domainName + '.' + collectionName,
                    detail,
                    category
                )
            )
=======
            myApiMock.putMeta
                .getCall(0)
                .calledWith(
                    domainName,
                    collectionName,
                    detail,
                    auditRef,
                    _csrf,
                    category
                )
        ).toBeTruthy();
        expect(fakeDispatch.getCall(0).args[0]).toEqual(
            updateTagsToStore(
                domainName + ':policy.' + collectionName,
                detail,
                category
            )
        );
>>>>>>> 92f0b235
    });
});

describe('updateSettings method', () => {
    afterEach(() => {
        MockApi.cleanMockApi();
    });
    it('successfully update group settings', async () => {
        let collectionName = 'group1';
        let detail = {};
        let auditRef = 'Updated domain Meta using Athenz UI';
        let _csrf = 'csrf';
        let category = 'group';

        const getState = () => {};

        let myApiMock = {
            putMeta: jest.fn().mockReturnValue(Promise.resolve([])),
        };
        MockApi.setMockApi(myApiMock);
        sinon.spy(myApiMock, 'putMeta');

        const fakeDispatch = sinon.spy();
        await updateSettings(
            domainName,
            detail,
            collectionName,
            _csrf,
            category
        )(fakeDispatch, getState);

        expect(
            myApiMock.putMeta
                .getCall(0)
                .calledWith(
                    domainName,
                    collectionName,
                    detail,
                    auditRef,
                    _csrf,
                    category
                )
        ).toBeTruthy();
        expect(
            _.isEqual(
                fakeDispatch.getCall(0).args[0],
                updateSettingsToStore(
                    domainName + ':group.' + collectionName,
                    detail,
                    category
                )
            )
        ).toBeTruthy();
    });
    it('successfully update role settings', async () => {
        let collectionName = 'role1';
        let detail = {};
        let auditRef = 'Updated domain Meta using Athenz UI';
        let _csrf = 'csrf';
        let category = 'role';

        const getState = () => {};
        let myApiMock = {
            putMeta: jest.fn().mockReturnValue(Promise.resolve([])),
        };
        MockApi.setMockApi(myApiMock);
        sinon.spy(myApiMock, 'putMeta');

        const fakeDispatch = sinon.spy();
        await updateSettings(
            domainName,
            detail,
            collectionName,
            _csrf,
            category
        )(fakeDispatch, getState);

        expect(
            myApiMock.putMeta
                .getCall(0)
                .calledWith(
                    domainName,
                    collectionName,
                    detail,
                    auditRef,
                    _csrf,
                    category
                )
        ).toBeTruthy();
        expect(
            _.isEqual(
                fakeDispatch.getCall(0).args[0],
                updateSettingsToStore(
                    domainName + ':role.' + collectionName,
                    detail,
                    category
                )
            )
        ).toBeTruthy();
    });
});

describe('addMember method', () => {
    afterEach(() => {
        MockApi.cleanMockApi();
    });
    it('successfully add member to a group', async () => {
        let domainName = 'dom';
        let collectionName = 'group1';
        let category = 'group';
        let member = { memberName: 'member1' };
        let auditRef = 'auditRef';
        let _csrf = 'csrf';

        const getState = () => {};

        jest.spyOn(groupSelector, 'thunkSelectGroup').mockReturnValue(
            singleStoreGroup
        );

        let myApiMock = {
            addMember: jest
                .fn()
                .mockReturnValue(Promise.resolve(singleApiGroupMember)),
        };
        MockApi.setMockApi(myApiMock);
        sinon.spy(myApiMock, 'addMember');

        const fakeDispatch = sinon.spy();
        await addMember(
            domainName,
            collectionName,
            category,
            member,
            auditRef,
            _csrf,
            true
        )(fakeDispatch, getState);
        let check = myApiMock.addMember.getCall(0);
        expect(
            myApiMock.addMember
                .getCall(0)
                .calledWith(
                    domainName,
                    collectionName,
                    member.memberName,
                    member,
                    auditRef,
                    category,
                    _csrf,
                    true
                )
        ).toBeTruthy();
        expect(fakeDispatch.getCall(0).args[0]).toEqual(
            addMemberToStore(
                singleApiGroupMember,
                category,
                domainName + ':group.' + collectionName
            )
        );
    });
    it('successfully add member to a role', async () => {
        let domainName = 'dom';
        let collectionName = 'role1';
        let category = 'role';
        let member = { memberName: 'member1' };
        let auditRef = 'auditRef';
        let _csrf = 'csrf';

        const getState = () => {};

        jest.spyOn(roleSelector, 'thunkSelectRole').mockReturnValue(
            singleStoreRole
        );

        let myApiMock = {
            addMember: jest
                .fn()
                .mockReturnValue(Promise.resolve(singleApiRoleMember)),
        };
        MockApi.setMockApi(myApiMock);
        sinon.spy(myApiMock, 'addMember');

        const fakeDispatch = sinon.spy();
        await addMember(
            domainName,
            collectionName,
            category,
            member,
            auditRef,
            _csrf,
            true
        )(fakeDispatch, getState);
        expect(
            myApiMock.addMember
                .getCall(0)
                .calledWith(
                    domainName,
                    collectionName,
                    member.memberName,
                    member,
                    auditRef,
                    category,
                    _csrf,
                    true
                )
        ).toBeTruthy();
        expect(fakeDispatch.getCall(1).args[0]).toEqual(
            addMemberToStore(
                singleApiRoleMember,
                category,
                domainName + ':role.' + collectionName
            )
        );
    });
    it('successfully add group as a member to a role', async () => {
        let domainName = 'dom';
        let collectionName = 'role1';
        let category = 'role';
        let member = { memberName: 'dom1:group.group1' };
        let auditRef = 'auditRef';
        let _csrf = 'csrf';

        const getState = () => {};

        jest.spyOn(roleSelector, 'thunkSelectRole').mockReturnValue(
            singleStoreRole
        );
        let extendRole = AppUtils.deepClone(singleApiRole);
        extendRole.roleMembers.push(singleGroupAsARoleMember);
        let myApiMock = {
            addMember: jest
                .fn()
                .mockReturnValue(Promise.resolve(singleApiRoleMember)),
            getRole: jest.fn().mockReturnValue(Promise.resolve(extendRole)),
        };
        MockApi.setMockApi(myApiMock);
        sinon.spy(myApiMock, 'addMember');
        sinon.spy(myApiMock, 'getRole');

        const fakeDispatch = sinon.spy();
        await addMember(
            domainName,
            collectionName,
            category,
            member,
            auditRef,
            _csrf,
            true
        )(fakeDispatch, getState);
        expect(
            myApiMock.addMember
                .getCall(0)
                .calledWith(
                    domainName,
                    collectionName,
                    member.memberName,
                    member,
                    auditRef,
                    category,
                    _csrf,
                    true
                )
        ).toBeTruthy();

        expect(
            myApiMock.getRole
                .getCall(0)
                .calledWith(domainName, collectionName, true, false, true)
        ).toBeTruthy();

        expect(fakeDispatch.getCall(1).args[0]).toEqual(
            loadingInProcess('getRole')
        );
        expect(fakeDispatch.getCall(2).args[0]).toEqual(
            loadRole(extendRole, domainName + ':role.' + collectionName)
        );
        expect(fakeDispatch.getCall(3).args[0]).toEqual(
            loadingSuccess('getRole')
        );
    });
});

it('failed to add group as a member to admin role', async () => {
    let domainName = 'dom';
    let collectionName = 'admin';
    let category = 'role';
    let member = { memberName: 'dom1:group.group1' };
    let auditRef = 'auditRef';
    let _csrf = 'csrf';

    const getState = () => {};

    jest.spyOn(roleSelector, 'thunkSelectRole').mockReturnValue({
        name: 'dom:role.admin',
        roleMembers: {
            'user.user3': {
                memberName: 'user.user3',
                approved: true,
                auditRef: 'Updated domain Meta using Athenz UI',
                memberFullName: null,
            },
        },
    });
    let extendRole = AppUtils.deepClone(singleStoreRole);
    extendRole.roleMembers[singleGroupAsARoleMember.memberName] =
        singleGroupAsARoleMember;

    const fakeDispatch = sinon.spy();
    try {
        await addMember(
            domainName,
            collectionName,
            category,
            member,
            auditRef,
            _csrf,
            true
        )(fakeDispatch, getState);
    } catch (e) {
        expect(e.statusCode).toBe(400);
        expect(e.body.message).toEqual(
            'Group principals are not allowed in the admin role'
        );
    }
});<|MERGE_RESOLUTION|>--- conflicted
+++ resolved
@@ -427,7 +427,6 @@
                 category
             )
         );
-<<<<<<< HEAD
     });
     it('successfully update role tag', async () => {
         let collectionName = 'admin';
@@ -492,91 +491,6 @@
             )
         );
     });
-    it('successfully update service tag', async () => {
-        let collectionName = 'service1';
-        let detail =  {
-            tags: { tag: { list: ['tag1'] } },
-            name: 'dom.service1',
-                description: 'service for test',
-                publicKeys: {
-                1: {
-                    key: 'LS0tLS1CRUdJTiBQVUJMSUMgS0VZLS0tLS0KTUlJQklqQU5CZ2txaGtpRzl3MEJBUUVGQUFPQ0FROEFNSUlCQ2dLQ0FRRUF6WkNVaExjM1Rwdk9iaGpkWThIYgovMHprZldBWVNYTFhhQzlPMVM4QVhvTTcvTDcwWFkrOUtMKzFJeTd4WURUcmJaQjB0Y29sTHdubldIcTVnaVptClV3M3U2RkdTbDVsZDR4cHlxQjAyaUsrY0ZTcVM3S09MTEgwcDlnWFJmeFhpYXFSaVYycktGMFRoenJHb3gyY20KRGYvUW9abGxOZHdJRkdxa3VSY0VEdkJuUlRMV2xFVlYrMVUxMmZ5RXNBMXl2VmI0RjlSc2NaRFltaVBSYmhBKwpjTHpxSEt4WDUxZGw2ZWsxeDdBdlVJTThqczZXUElFZmVseVRSaVV6WHdPZ0laYnF2UkhTUG1GRzBaZ1pEakczCkxsZnkvRThLMFF0Q2sza2kxeThUZ2EySTVrMmhmZngzRHJITW5yMTRaajNCcjBUOVJ3aXFKRDdGb3lUaUQvdGkKeFFJREFRQUIKLS0tLS1FTkQgUFVCTElDIEtFWS0tLS0t',
-                        id: '1',
-                },
-                2: {
-                    key: 'LS0tLS1CRUdJTiBQVUJMSUMgS0VZLS0tLS0KCk1JSUJJakFOQmdrcWhraUc5dzBCQVFFRkFBT0NBUThBTUlJQkNnS0NBUUVBb1BqVm5UdXhkOGRwMC9ZTWh6TXIKOURpS0pUUXdrNWphdktKR2RHY29wQ2Ura1lWMHRFQnpGL1VCRWpjYVpuNnd4eGRjZU5wZkhuSVN6SG5abVNFKwpjRGUwY09yc3BPZ1c5d1VGdE9BcGpJZ2krUmxiOC93ck1iMmF1YXV2NUxoRW9ORm9ueCs3TVdSRnptUmZvaG91Cm9pd1h2czJ2V2x4Z0JXelo4UHVHSUlsTERNK3ltWlFxamlPbERjOWF2ZVpraXpUZFJBMG9veTFoRUZyK3ZNRWMKK2ZYY29aQ0F0S0J2aHNuKzFhb2ZPMU9pZ2ljYS9WaCtSSm1ieUNBem1tVFpia0I4emJUaE1vK1cxNmhXeUl0dQpJM1VoMlhHYTZ4dVhyQ0FBQ1FLVVR5TDdGRkl2OXhLUExtVWRXYkdYd3NTZ0FBazZjV2x3WTZJcW4zUHJQSmpTCmNRSURBUUFCCi0tLS0tRU5EIFBVQkxJQyBLRVktLS0tLQ--',
-                        id: '2',
-                },
-            },
-            modified: modified,
-        };
-
-=======
-    });
-    it('successfully update role tag', async () => {
-        let collectionName = 'admin';
-        let detail = {
-            tags: { tag: { list: ['tag1'] } },
-            name: 'dom:role.admin',
-            modified: modified,
-            roleMembers: {
-                'user.user2': {
-                    memberName: 'user.user2',
-                    expiration: expiry,
-                    principalType: 1,
-                    memberFullName: null,
-                },
-                'user.user3': {
-                    memberName: 'user.user7',
-                    expiration: expiry,
-                    principalType: 1,
-                    memberFullName: null,
-                },
-            },
-            rolePendingMembers: {},
-        };
->>>>>>> 92f0b235
-        let auditRef = 'auditRef';
-        let _csrf = 'csrf';
-        let category = 'service';
-
-        const getState = () => {};
-        let myApiMock = {
-            putMeta: jest.fn().mockReturnValue(Promise.resolve([])),
-        };
-        MockApi.setMockApi(myApiMock);
-        sinon.spy(myApiMock, 'putMeta');
-
-        const fakeDispatch = sinon.spy();
-        await updateTags(
-            domainName,
-            collectionName,
-            detail,
-            auditRef,
-            _csrf,
-            category
-        )(fakeDispatch, getState);
-
-        expect(
-            myApiMock.putMeta
-                .getCall(0)
-                .calledWith(
-                    domainName,
-                    collectionName,
-                    detail,
-                    auditRef,
-                    _csrf,
-                    category
-                )
-        ).toBeTruthy();
-        expect(fakeDispatch.getCall(0).args[0]).toEqual(
-            updateTagsToStore(
-                domainName + ':role.' + collectionName,
-                detail,
-                category
-            )
-        );
-    });
     it('successfully update policy tag', async () => {
         let collectionName = 'policy1';
         let detail = {
@@ -617,15 +531,6 @@
         )(fakeDispatch, getState);
 
         expect(
-<<<<<<< HEAD
-                fakeDispatch.getCall(0).args[0]).toEqual(
-                updateTagsToStore(
-                    domainName + '.' + collectionName,
-                    detail,
-                    category
-                )
-            )
-=======
             myApiMock.putMeta
                 .getCall(0)
                 .calledWith(
@@ -644,8 +549,64 @@
                 category
             )
         );
->>>>>>> 92f0b235
-    });
+    });
+});
+
+it('successfully update service tag', async () => {
+    let collectionName = 'service1';
+    let detail = {
+        tags: { tag: { list: ['tag1'] } },
+        name: 'dom.service1',
+        description: 'service for test',
+        publicKeys: {
+            1: {
+                key: 'LS0tLS1CRUdJTiBQVUJMSUMgS0VZLS0tLS0KTUlJQklqQU5CZ2txaGtpRzl3MEJBUUVGQUFPQ0FROEFNSUlCQ2dLQ0FRRUF6WkNVaExjM1Rwdk9iaGpkWThIYgovMHprZldBWVNYTFhhQzlPMVM4QVhvTTcvTDcwWFkrOUtMKzFJeTd4WURUcmJaQjB0Y29sTHdubldIcTVnaVptClV3M3U2RkdTbDVsZDR4cHlxQjAyaUsrY0ZTcVM3S09MTEgwcDlnWFJmeFhpYXFSaVYycktGMFRoenJHb3gyY20KRGYvUW9abGxOZHdJRkdxa3VSY0VEdkJuUlRMV2xFVlYrMVUxMmZ5RXNBMXl2VmI0RjlSc2NaRFltaVBSYmhBKwpjTHpxSEt4WDUxZGw2ZWsxeDdBdlVJTThqczZXUElFZmVseVRSaVV6WHdPZ0laYnF2UkhTUG1GRzBaZ1pEakczCkxsZnkvRThLMFF0Q2sza2kxeThUZ2EySTVrMmhmZngzRHJITW5yMTRaajNCcjBUOVJ3aXFKRDdGb3lUaUQvdGkKeFFJREFRQUIKLS0tLS1FTkQgUFVCTElDIEtFWS0tLS0t',
+                id: '1',
+            },
+            2: {
+                key: 'LS0tLS1CRUdJTiBQVUJMSUMgS0VZLS0tLS0KCk1JSUJJakFOQmdrcWhraUc5dzBCQVFFRkFBT0NBUThBTUlJQkNnS0NBUUVBb1BqVm5UdXhkOGRwMC9ZTWh6TXIKOURpS0pUUXdrNWphdktKR2RHY29wQ2Ura1lWMHRFQnpGL1VCRWpjYVpuNnd4eGRjZU5wZkhuSVN6SG5abVNFKwpjRGUwY09yc3BPZ1c5d1VGdE9BcGpJZ2krUmxiOC93ck1iMmF1YXV2NUxoRW9ORm9ueCs3TVdSRnptUmZvaG91Cm9pd1h2czJ2V2x4Z0JXelo4UHVHSUlsTERNK3ltWlFxamlPbERjOWF2ZVpraXpUZFJBMG9veTFoRUZyK3ZNRWMKK2ZYY29aQ0F0S0J2aHNuKzFhb2ZPMU9pZ2ljYS9WaCtSSm1ieUNBem1tVFpia0I4emJUaE1vK1cxNmhXeUl0dQpJM1VoMlhHYTZ4dVhyQ0FBQ1FLVVR5TDdGRkl2OXhLUExtVWRXYkdYd3NTZ0FBazZjV2x3WTZJcW4zUHJQSmpTCmNRSURBUUFCCi0tLS0tRU5EIFBVQkxJQyBLRVktLS0tLQ--',
+                id: '2',
+            },
+        },
+        modified: modified,
+    };
+
+    let auditRef = 'auditRef';
+    let _csrf = 'csrf';
+    let category = 'service';
+
+    const getState = () => {};
+    let myApiMock = {
+        putMeta: jest.fn().mockReturnValue(Promise.resolve([])),
+    };
+    MockApi.setMockApi(myApiMock);
+    sinon.spy(myApiMock, 'putMeta');
+
+    const fakeDispatch = sinon.spy();
+    await updateTags(
+        domainName,
+        collectionName,
+        detail,
+        auditRef,
+        _csrf,
+        category
+    )(fakeDispatch, getState);
+
+    expect(
+        myApiMock.putMeta
+            .getCall(0)
+            .calledWith(
+                domainName,
+                collectionName,
+                detail,
+                auditRef,
+                _csrf,
+                category
+            )
+    ).toBeTruthy();
+    expect(fakeDispatch.getCall(0).args[0]).toEqual(
+        updateTagsToStore(domainName + '.' + collectionName, detail, category)
+    );
 });
 
 describe('updateSettings method', () => {
