/*
 * Copyright The Athenz Authors
 *
 * Licensed under the Apache License, Version 2.0 (the "License");
 * you may not use this file except in compliance with the License.
 * You may obtain a copy of the License at
 *
 *     http://www.apache.org/licenses/LICENSE-2.0
 *
 * Unless required by applicable law or agreed to in writing, software
 * distributed under the License is distributed on an "AS IS" BASIS,
 * WITHOUT WARRANTIES OR CONDITIONS OF ANY KIND, either express or implied.
 * See the License for the specific language governing permissions and
 * limitations under the License.
 */

const Fetchr = require('fetchr');
let CLIENTS = require('../clients');
const errorHandler = require('../utils/errorHandler');
const userService = require('../services/userService');
const apiUtils = require('../utils/apiUtils');
const debug = require('debug')('AthenzUI:server:handlers:api');
const cytoscape = require('cytoscape');
let dagre = require('cytoscape-dagre');

let appConfig = {};

let domainHistoryApi = undefined;
try {
    domainHistoryApi = require('./domain-history');
} catch (err) {
    if (err.code !== 'ENOENT') {
        debug(
            '[Startup] extended api domain-history does not exist. Moving on.. ',
        );
    }
}

const responseHandler = function(err, data) {
    if (err) {
        debug(
            `principal: ${this.req.session.shortId} rid: ${
                this.req.headers.rid
            } Error from ZMS while calling ${this.caller} API: ${JSON.stringify(
                err,
            )}`,
        );
        return this.callback(errorHandler.fetcherError(err));
    } else {
        this.callback(null, data);
    }
};

const deleteInstanceZts = (
    provider,
    domainName,
    service,
    instanceId,
    auditRef,
    req,
) => {
    return new Promise((resolve, reject) => {
        req.clients.zts.deleteInstanceIdentity(
            {
                provider: provider,
                domain: domainName,
                service: service,
                instanceId: instanceId,
                auditRef: auditRef,
            },
            (err, json) => {
                if (err) {
                    if (err.status === 404) {
                        resolve();
                    } else {
                        reject(errorHandler.fetcherError(err, 'ZTS'));
                    }
                } else {
                    resolve();
                }
            },
        );
    });
};

const deleteInstanceUms = (domainName, service, instanceId, auditRef, req) => {
    return new Promise((resolve, reject) => {
        req.clients.ums.deleteInstance(
            {
                domainName: domainName,
                serviceName: service,
                instanceId: instanceId,
                auditRef: auditRef,
            },
            (err, json) => {
                if (err) {
                    if (err.status === 404) {
                        resolve();
                    } else {
                        reject(errorHandler.fetcherError(err, 'UMS'));
                    }
                } else {
                    resolve();
                }
            },
        );
    });
};

const deleteDynamicInstanceMsd = (
    domainName,
    service,
    instanceId,
    auditRef,
    req,
) => {
    return new Promise((resolve, reject) => {
        req.clients.msd.deleteDynamicWorkload(
            {
                domainName: domainName,
                serviceName: service,
                instanceId: instanceId,
                auditRef: auditRef,
            },
            (err, json) => {
                if (err) {
                    if (err.status === 404) {
                        resolve();
                    } else {
                        reject(errorHandler.fetcherError(err, 'MSD'));
                    }
                } else {
                    resolve();
                }
            },
        );
    });
};

const deleteStaticInstanceMsd = (
    domainName,
    service,
    instanceId,
    auditRef,
    req,
) => {
    return new Promise((resolve, reject) => {
        req.clients.msd.deleteStaticWorkload(
            {
                domainName: domainName,
                serviceName: service,
                instanceId: instanceId,
                auditRef: auditRef,
            },
            (err, json) => {
                if (err) {
                    if (err.status === 404) {
                        resolve();
                    } else {
                        reject(errorHandler.fetcherError(err, 'MSD'));
                    }
                } else {
                    resolve();
                }
            },
        );
    });
};

const deleteAssertion = (
    domainName,
    policyName,
    assertionId,
    auditRef,
    req,
) => {
    return new Promise((resolve, reject) => {
        req.clients.zms.deleteAssertion(
            {
                domainName: domainName,
                policyName: policyName,
                assertionId: assertionId,
                auditRef: auditRef,
            },
            (err, json) => {
                if (err) {
                    if (err.status === 404) {
                        resolve();
                    } else {
                        reject(err);
                    }
                } else {
                    resolve();
                }
            },
        );
    });
};

const deleteRole = (domainName, roleName, auditRef, req) => {
    return new Promise((resolve, reject) => {
        req.clients.zms.deleteRole(
            {
                domainName: domainName,
                roleName: roleName,
                auditRef: auditRef,
            },
            (err, json) => {
                if (err) {
                    if (err.status === 404) {
                        resolve();
                    } else {
                        reject(err);
                    }
                } else {
                    resolve();
                }
            },
        );
    });
};

Fetchr.registerService({
    name: 'assertion',
    create(req, resource, params, body, config, callback) {
        req.clients.zms.putAssertion(
            params,
            responseHandler.bind({ caller: 'putAssertion', callback, req }),
        );
    },
    delete(req, resource, params, config, callback) {
        req.clients.zms.deleteAssertion(
            params,
            responseHandler.bind({ caller: 'deleteAssertion', callback, req }),
        );
    },
});

Fetchr.registerService({
    name: 'assertion-version',
    create(req, resource, params, body, config, callback) {
        req.clients.zms.putAssertionPolicyVersion(
            params,
            responseHandler.bind({
                caller: 'putAssertionPolicyVersion',
                callback,
                req,
            }),
        );
    },
    delete(req, resource, params, config, callback) {
        req.clients.zms.deleteAssertionPolicyVersion(
            params,
            responseHandler.bind({
                caller: 'deleteAssertionPolicyVersion',
                callback,
                req,
            }),
        );
    },
});

Fetchr.registerService({
    name: 'assertionConditions',
    create(req, resource, params, body, config, callback) {
        let assertionConditions = [];
        let assertionConditionData = {
            operator: 'EQUALS',
            value: '',
        };

        var assertionCondition;

        for (var i = 0; i < params.assertionConditions.length; i++) {
            let condition = {};
            assertionCondition = {
                conditionsMap: {},
            };
            Object.keys(params.assertionConditions[i]).forEach((key) => {
                let copyAssertionConditionData = JSON.parse(
                    JSON.stringify(assertionConditionData),
                );
                copyAssertionConditionData['value'] =
                    params.assertionConditions[i][key];
                if (copyAssertionConditionData['value'] === '') {
                    copyAssertionConditionData['value'] = '*';
                }
                condition[key] = copyAssertionConditionData;
            });
            assertionCondition['conditionsMap'] = condition;
            assertionConditions.push(assertionCondition);
        }
        let finalData = {
            conditionsList: assertionConditions,
        };
        params.assertionConditions = finalData;

        req.clients.zms.putAssertionConditions(
            params,
            responseHandler.bind({
                caller: 'putAssertionConditions',
                callback,
                req,
            }),
        );
    },
    delete(req, resource, params, config, callback) {
        req.clients.zms.deleteAssertionConditions(
            params,
            responseHandler.bind({
                caller: 'deleteAssertionConditions',
                callback,
                req,
            }),
        );
    },
});

Fetchr.registerService({
    name: 'assertionCondition',

    delete(req, resource, params, config, callback) {
        req.clients.zms.deleteAssertionCondition(
            params,
            responseHandler.bind({
                caller: 'deleteAssertionCondition',
                callback,
                req,
            }),
        );
    },
});

Fetchr.registerService({
    name: 'domain',
    read(req, resource, params, config, callback) {
        req.clients.zms.getDomain(
            params,
            responseHandler.bind({ caller: 'getDomain', callback, req }),
        );
    },
    // we will be reusing this api for creating sub domains as well as user domains
    // the params.parent decides if it is a sub domain
    create(req, resource, params, body, config, callback) {
        if (params.parent) {
            req.clients.zms.postSubDomain(
                params,
                responseHandler.bind({ caller: 'postSubDomain', callback, req }),
            );
        } else {
            params.detail.templates.templateNames = appConfig.templates;
            req.clients.zms.postUserDomain(
                params,
                responseHandler.bind({
                    caller: 'postUserDomain',
                    callback,
                    req,
                }),
            );
        }
    },
    delete(req, resource, params, config, callback) {
        req.clients.zms.deleteSubDomain(
            params,
            responseHandler.bind({ caller: 'deleteSubDomain', callback, req }),
        );
    },
});

Fetchr.registerService({
    name: 'domain-templates',
    read(req, resource, params, config, callback) {
        req.clients.zms.getDomainTemplateList(
            params,
            responseHandler.bind({
                caller: 'getDomainTemplates',
                callback,
                req,
            }),
        );
    },
    create(req, resource, params, body, config, callback) {
        let paramsAWS = {
            name: params.domainName,
            domainTemplate: {
                templateNames: ['aws'],
            },
            auditRef: params.auditRef,
        };

        let paramsBastionService = {
            name: params.domainName,
            domainTemplate: {
                templateNames: ['aws_instance_launch_provider'],
                params: [
                    {
                        name: 'service',
                        value: 'bastion',
                    },
                ],
            },
            auditRef: params.auditRef,
        };

        Promise.all([
            new Promise((resolve, reject) => {
                req.clients.zms.putDomainTemplate(paramsAWS, (err, json) => {
                    if (err) {
                        return reject(err);
                    }
                    return resolve(json);
                });
            }),
            new Promise((resolve, reject) => {
                req.clients.zms.putDomainTemplate(
                    paramsBastionService,
                    (err, json) => {
                        if (err) {
                            return reject(err);
                        }
                        return resolve(json);
                    },
                );
            }),
        ])
            .then((data) => {
                return callback(null, data);
            })
            .catch((err) => {
                debug(
                    `principal: ${req.session.shortId} rid: ${
                        req.headers.rid
                    } Error from ZMS while calling putDomainTemplate API for applying AWS templates : ${JSON.stringify(
                        err,
                    )}`,
                );
                return callback(errorHandler.fetcherError(err));
            });
    },
});

Fetchr.registerService({
    name: 'templates',
    read(req, resource, params, config, callback) {
        new Promise((resolve, reject) => {
            if (params) {
                req.clients.zms.getDomainTemplateDetailsList(
                    params,
                    function(err, json) {
                        if (err) {
                            return reject(err);
                        }
                        if (!err && Array.isArray(json.metaData)) {
                            return resolve(json.metaData);
                        }
                        return resolve([]);
                    },
                );
            } else {
                req.clients.zms.getServerTemplateDetailsList(function(
                    err,
                    json,
                ) {
                    if (err) {
                        return reject(err);
                    }
                    if (!err && Array.isArray(json.metaData)) {
                        return resolve(json.metaData);
                    }
                    return resolve([]);
                });
            }
        })
            .then((data) => {
                return callback(null, data);
            })
            .catch((err) => {
                if (err.status !== 404) {
                    debug(
                        `principal: ${req.session.shortId} rid: ${
                            req.headers.rid
                        } Error from ZMS getDomainTemplateDetailsList API: ${JSON.stringify(
                            err,
                        )}`,
                    );
                    callback(errorHandler.fetcherError(err));
                } else {
                    callback(null, []);
                }
            });
    },
});

Fetchr.registerService({
    name: 'admin-domains',
    read(req, resource, params, config, callback) {
        let username = `${appConfig.userDomain}.${req.session.shortId}`;
        // this will allow non-human functional test identity to see domains
        if (req.session.shortId.indexOf('.') !== -1) {
            username = req.session.shortId;
        }
        const adminReqParams = { roleMember: username, roleName: 'admin' };
        Promise.all([
            new Promise((resolve, reject) => {
                req.clients.zms.getDomainList(
                    adminReqParams,
                    function(err, json) {
                        if (err) {
                            return reject(err);
                        }
                        if (!err && Array.isArray(json.names)) {
                            return resolve(json.names);
                        }
                        return resolve([]);
                    },
                );
            }),
            new Promise((resolve, reject) => {
                req.clients.zms.getSignedDomains(
                    { metaOnly: 'true', metaAttr: 'all' },
                    function(err, json) {
                        if (err) {
                            return reject(err);
                        }
                        return resolve(json);
                    },
                );
            }),
        ])
            .then((values) => {
                let adminDomains = values[0] ? values[0] : [];
                let allDomains = values[1].domains ? values[1].domains : [];
                let newAdminDomains = allDomains
                    .filter((domain) => {
                        return adminDomains.includes(domain.domain.name);
                    })
                    .sort((a, b) => {
                        return a.domain.name > b.domain.name ? 1 : -1;
                    });
                callback(null, newAdminDomains);
            })
            .catch((err) => {
                debug(
                    `principal: ${req.session.shortId} rid: ${
                        req.headers.rid
                    } Error from ZMS while calling getSignedDomains API for managedDomains : ${JSON.stringify(
                        err,
                    )}`,
                );
                return callback(errorHandler.fetcherError(err));
            });
    },
});

Fetchr.registerService({
    name: 'domain-list',
    read(req, resource, params, config, callback) {
        let username = `${appConfig.userDomain}.${req.session.shortId}`;
        // this will allow non-human functional test identity to see domains
        if (req.session.shortId.indexOf('.') !== -1) {
            username = req.session.shortId;
        }
        const userReqParams = { roleMember: username };

        let promises = [];
        promises.push(
            new Promise((resolve, reject) => {
                req.clients.zms.getDomainList(
                    userReqParams,
                    function(err, json) {
                        if (err) {
                            return reject(err);
                        }
                        if (Array.isArray(json.names)) {
                            return resolve(json.names);
                        }
                        return resolve([]);
                    },
                );
            }),
        );

        const adminReqParams = { ...userReqParams };
        adminReqParams.roleName = 'admin';

        promises.push(
            new Promise((resolve, reject) => {
                req.clients.zms.getDomainList(
                    adminReqParams,
                    function(err, json) {
                        if (err) {
                            return reject(err);
                        }
                        if (Array.isArray(json.names)) {
                            return resolve(json.names);
                        }
                        return resolve([]);
                    },
                );
            }),
        );

        let memberDomains = [];
        let adminDomains = [];
        let searchResults = [];

        Promise.all(promises)
            .then((values) => {
                memberDomains = values[0];
                adminDomains = values[1];
                adminDomains.forEach((domainName) => {
                    let searchData = { name: domainName };
                    searchData.adminDomain = true;
                    searchResults.push(searchData);
                });

                memberDomains.forEach((domainName) => {
                    let searchData = { name: domainName };
                    let searchDomain = adminDomains.includes(domainName);
                    if (!searchDomain) {
                        searchData.userDomain = true;
                        searchResults.push(searchData);
                    }
                });

                searchResults.sort((a, b) => {
                    return a.name > b.name ? 1 : -1;
                });

                return callback(null, searchResults);
            })
            .catch((err) => {
                debug(
                    `principal: ${req.session.shortId} rid: ${
                        req.headers.rid
                    } Error from ZMS while calling getDomainList API for UserDomainList: ${JSON.stringify(
                        err,
                    )}`,
                );
                callback(errorHandler.fetcherError(err));
            });
    },
});

Fetchr.registerService({
    name: 'all-domain-list',
    read(req, resource, params, config, callback) {
        let domains = [];
        req.clients.zms.getDomainList(function(err, json) {
            if (err) {
                debug(
                    `principal: ${req.session.shortId} rid: ${
                        req.headers.rid
                    } Error from ZMS while calling getDomainList API for AllDomainList: ${JSON.stringify(
                        err,
                    )}`,
                );
                return callback(errorHandler.fetcherError(err));
            } else if (Array.isArray(json.names)) {
                json.names.forEach((domainName) => {
                    let domainData = { name: domainName, value: domainName };
                    domains.push(domainData);
                });
                return callback(null, domains);
            } else {
                return callback(null, domains);
            }
        });
    },
});

Fetchr.registerService({
    name: 'get-form',
    read(req, resource, params, config, callback) {
        callback(null, req.csrfToken());
    },
});

Fetchr.registerService({
    name: 'get-service-host',
    read(req, resource, params, config, callback) {
        req.clients.zms.getServiceIdentity(
            params,
            responseHandler.bind({ caller: 'get-service-host', callback, req }),
        );
    },
});

Fetchr.registerService({
    name: 'member',
    create(req, resource, params, body, config, callback) {
        if (params.category === 'group') {
            req.clients.zms.putGroupMembership(
                {
                    domainName: params.domainName,
                    groupName: params.collectionName,
                    memberName: params.memberName,
                    auditRef: params.auditRef,
                    membership: params.membership,
                    category: params.category,
                    returnObj: params.returnObj,
                },
                function(err, data) {
                    if (err) {
                        callback(errorHandler.fetcherError(err));
                    } else {
                        data.memberFullName = userService.getUserFullName(
                            data.memberName,
                        );
                        callback(null, data);
                    }
                },
            );
        } else if (params.category === 'role') {
            req.clients.zms.putMembership(
                {
                    domainName: params.domainName,
                    roleName: params.collectionName,
                    memberName: params.memberName,
                    auditRef: params.auditRef,
                    membership: params.membership,
                    returnObj: params.returnObj,
                },
                function(err, data) {
                    if (err) {
                        callback(errorHandler.fetcherError(err));
                    } else {
                        data.memberFullName = data.memberName
                            ? userService.getUserFullName(data.memberName)
                            : null;
                        callback(null, data);
                    }
                },
            );
        }
    },
    delete(req, resource, params, config, callback) {
        if (params.category === 'group') {
            if (params.pending) {
                req.clients.zms.deletePendingGroupMembership(
                    {
                        domainName: params.domainName,
                        groupName: params.collectionName,
                        memberName: params.memberName,
                        auditRef: params.auditRef,
                    },
                    responseHandler.bind({
                        caller: 'deletePendingGroupMembership',
                        callback,
                        req,
                    }),
                );
            } else {
                req.clients.zms.deleteGroupMembership(
                    {
                        domainName: params.domainName,
                        groupName: params.collectionName,
                        memberName: params.memberName,
                        auditRef: params.auditRef,
                    },
                    responseHandler.bind({
                        caller: 'deleteGroupMembership',
                        callback,
                        req,
                    }),
                );
            }
        } else if (params.category === 'role') {
            if (params.pending) {
                req.clients.zms.deletePendingMembership(
                    {
                        domainName: params.domainName,
                        roleName: params.collectionName,
                        memberName: params.memberName,
                        auditRef: params.auditRef,
                    },
                    responseHandler.bind({
                        caller: 'deleteMembership',
                        callback,
                        req,
                    }),
                );
            } else {
                req.clients.zms.deleteMembership(
                    {
                        domainName: params.domainName,
                        roleName: params.collectionName,
                        memberName: params.memberName,
                        auditRef: params.auditRef,
                    },
                    responseHandler.bind({
                        caller: 'deleteMembership',
                        callback,
                        req,
                    }),
                );
            }
        }
    },
});

Fetchr.registerService({
    name: 'pending-member',
    delete(req, resource, params, config, callback) {
        req.clients.zms.deletePendingMembership(
            params,
            responseHandler.bind({
                caller: 'deletePendingMembership',
                callback,
                req,
            }),
        );
    },
});

Fetchr.registerService({
    name: 'member-multiple-roles',
    create(req, resource, params, body, config, callback) {
        let promises = [];
        params.roles.forEach((role) => {
            let reqParams = {
                domainName: params.domainName,
                roleName: role,
                memberName: params.memberName,
                membership: params.membership,
                auditRef: params.auditRef,
                returnObj: params.returnObj,
            };
            promises.push(
                new Promise((resolve, reject) => {
                    req.clients.zms.putMembership(
                        reqParams,
                        function(err, json) {
                            if (err) {
                                return reject(err);
                            }
                            return resolve(json);
                        },
                    );
                }),
            );
        });

        Promise.all(promises)
            .then((values) => {
                return callback(null, values);
            })
            .catch((err) => {
                debug(
                    `principal: ${req.session.shortId} rid: ${
                        req.headers.rid
                    } Error from ZMS while calling putMembership API for multiple roles: ${JSON.stringify(
                        err,
                    )}`,
                );
                return callback(errorHandler.fetcherError(err));
            });
    },
});

Fetchr.registerService({
    name: 'role-members',
    read(req, resource, params, config, callback) {
        req.clients.zms.getDomainRoleMembers(params, function(err, data) {
            if (err) {
                debug(
                    `principal: ${req.session.shortId} rid: ${
                        req.headers.rid
                    } Error from ZMS while calling getDomainRoleMembers API: ${JSON.stringify(
                        err,
                    )}`,
                );
                callback(errorHandler.fetcherError(err));
            }

            if (data && data.members) {
                data.members.forEach((member) => {
                    member.memberFullName = userService.getUserFullName(
                        member.memberName,
                    );
                });
            }
            callback(null, data);
        });
    },
    delete(req, resource, params, config, callback) {
        req.clients.zms.deleteDomainRoleMember(
            params,
            responseHandler.bind({
                caller: 'deleteDomainRoleMember',
                callback,
                req,
            }),
        );
    },
});

Fetchr.registerService({
    name: 'policies',
    read(req, resource, params, config, callback) {
        req.clients.zms.getPolicies(params, function(err, data) {
            if (!err && Array.isArray(data.list)) {
                return callback(
                    null,
                    data.list.sort((a, b) => {
                        return a.name > b.name ? 1 : -1;
                    }),
                );
            }
            debug(
                `principal: ${req.session.shortId} rid: ${
                    req.headers.rid
                } Error from ZMS while calling getPolicies API: ${JSON.stringify(
                    err,
                )}`,
            );
            return callback(errorHandler.fetcherError(err));
        });
    },
});

Fetchr.registerService({
    name: 'policies-versions',
    read(req, resource, params, config, callback) {
        req.clients.zms.getPolicyVersionList(params, function(err, data) {
            if (!err && Array.isArray(data.list)) {
                return callback(
                    null,
                    data.list.sort((a, b) => {
                        return a.name > b.name ? 1 : -1;
                    }),
                );
            }
            debug(
                `principal: ${req.session.shortId} rid: ${
                    req.headers.rid
                } Error from ZMS while calling getPolicyVersionList API: ${JSON.stringify(
                    err,
                )}`,
            );
            return callback(errorHandler.fetcherError(err));
        });
    },
});

Fetchr.registerService({
    name: 'policy',
    read(req, resource, params, config, callback) {
        req.clients.zms.getPolicy(
            params,
            responseHandler.bind({ caller: 'getPolicy', callback, req }),
        );
    },

    create(req, resource, params, body, config, callback) {
        req.clients.zms.getPolicy(params, (err) => {
            if (err) {
                if (err.status === 404) {
                    return req.clients.zms.putPolicy(
                        params,
                        responseHandler.bind({
                            caller: 'putPolicy',
                            callback,
                            req,
                        }),
                    );
                } else {
                    return callback(errorHandler.fetcherError(err));
                }
            }
            let customError = {
                status: '500',
                message: {
                    message: `Policy ${params.policyName} exists in domain ${params.domainName}.`,
                },
            };
            debug(
                `principal: ${req.session.shortId} rid: ${
                    req.headers.rid
                } Error from ZMS while calling getPolicy API: ${JSON.stringify(
                    customError,
                )}`,
            );
            return callback(errorHandler.fetcherError(customError));
        });
    },
    delete(req, resource, params, config, callback) {
        req.clients.zms.deletePolicy(params, function(err, data) {
            if (err) {
                return callback(errorHandler.fetcherError(err));
            } else {
                callback(null, data);
            }
        });
    },
});

Fetchr.registerService({
    name: 'policy-version',
    create(req, resource, params, body, config, callback) {
        req.clients.zms.putPolicyVersion(
            params,
            responseHandler.bind({ caller: 'putPolicyVersion', callback, req }),
        );
    },
    read(req, resource, params, config, callback) {
        req.clients.zms.getPolicyVersion(
            params,
            responseHandler.bind({ caller: 'getPolicyVersion', callback, req }),
        );
    },
    update(req, resource, params, body, config, callback) {
        req.clients.zms.setActivePolicyVersion(
            params,
            responseHandler.bind({
                caller: 'setActivePolicyVersion',
                callback,
                req,
            }),
        );
    },
    delete(req, resource, params, config, callback) {
        req.clients.zms.deletePolicyVersion(params, function(err, data) {
            if (err) {
                return callback(errorHandler.fetcherError(err));
            } else {
                callback(null, data);
            }
        });
    },
});

Fetchr.registerService({
    name: 'process-pending',
    create(req, resource, params, body, config, callback) {
        if (params.category === 'group') {
            req.clients.zms.putGroupMembershipDecision(
                {
                    domainName: params.domainName,
                    groupName: params.roleName,
                    memberName: params.memberName,
                    auditRef: params.auditRef,
                    membership: params.membership,
                },
                responseHandler.bind({
                    caller: 'putGroupMembershipDecision',
                    callback,
                    req,
                }),
            );
        } else if (params.category === 'role') {
            req.clients.zms.putMembershipDecision(
                {
                    domainName: params.domainName,
                    roleName: params.roleName,
                    memberName: params.memberName,
                    auditRef: params.auditRef,
                    membership: params.membership,
                },
                responseHandler.bind({
                    caller: 'putMembershipDecision',
                    callback,
                    req,
                }),
            );
        }
    },
});

Fetchr.registerService({
    name: 'provider',
    read(req, resource, params, config, callback) {
        let res = {
            provider: {},
            allProviders: appConfig.allProviders,
        };
        let promises = [];
        const service = `${params.domainName}:service.${params.serviceName}`;
        appConfig.allProviders.forEach((provider) => {
            let param = {
                domainName: params.domainName,
                policyName: provider.id,
            };
            promises.push(
                new Promise((resolve, reject) => {
                    req.clients.zms.getPolicy(param, (err, data) => {
                        res.provider[provider.id] = 'not';
                        if (err) {
                            if (err.status !== 404) {
                                reject(err);
                            }
                        }
                        if (
                            data &&
                            data.assertions &&
                            data.assertions.some(
                                (a) =>
                                    a.resource &&
                                    a.resource === service &&
                                    a.action &&
                                    a.action === 'launch',
                            )
                        ) {
                            res.provider[provider.id] = 'allow';
                        }
                        resolve();
                    });
                }),
            );
        });
        Promise.all(promises)
            .then((data) => {
                callback(null, res);
            })
            .catch((err) => {
                debug(
                    `principal: ${req.session.shortId} rid: ${
                        req.headers.rid
                    } Error from ZMS while calling getPolicy API for providers: ${JSON.stringify(
                        err,
                    )}`,
                );
                callback(errorHandler.fetcherError(err));
            });
    },
    create(req, resource, params, body, config, callback) {
        req.clients.zms.putDomainTemplate(
            params,
            responseHandler.bind({ caller: 'putDomainTemplate', callback, req }),
        );
    },
});

Fetchr.registerService({
    name: 'auth-options',
    read(req, resource, params, config, callback) {
        callback(null, {
            zmsLoginUrl: appConfig.zmsLoginUrl,
            athenzDomainService: appConfig.athenzDomainService,
        });
    },
});

Fetchr.registerService({
    name: 'prefix',
    read(req, resource, params, config, callback) {
        callback(null, {
            allPrefixes: appConfig.allPrefixes,
        });
    },
});

Fetchr.registerService({
    name: 'all-users',
    read(req, resource, params, config, callback) {
        callback(null, {
            users: userService.getAllUsers(),
        });
    },
});

Fetchr.registerService({
    name: 'role',
    read(req, resource, params, config, callback) {
        let promises = [];

        const getGroupMembers = (domainName, groupName, roleMember) => {
            return new Promise((resolve, reject) => {
                req.clients.zms.getGroup(
                    { domainName, groupName },
                    (err, data) => {
                        if (err) {
                            reject(err);
                        }
                        if (data && data.groupMembers) {
                            roleMember.groupMembers = data.groupMembers;
                            roleMember.groupMembers.forEach((member) => {
                                member.memberFullName =
                                    userService.getUserFullName(
                                        member.memberName,
                                    );
                            });
                        }
                        resolve();
                    },
                );
            });
        };

        req.clients.zms.getRole(params, function(err, data) {
            if (err) {
                debug(
                    `principal: ${req.session.shortId} rid: ${
                        req.headers.rid
                    } Error from ZMS while calling getRole API: ${JSON.stringify(
                        err,
                    )}`,
                );
                callback(errorHandler.fetcherError(err));
            }
            if (data && data.trust) {
                req.clients.zms.getRole(
                    {
                        domainName: params.domainName,
                        roleName: params.roleName,
                        auditLog: false,
                        expand: true,
                        pending: false,
                    },
                    function(err, data) {
                        if (err) {
                            debug(
                                `principal: ${req.session.shortId} rid: ${
                                    req.headers.rid
                                } Error from ZMS while calling getRole API: ${JSON.stringify(
                                    err,
                                )}`,
                            );
                            callback(errorHandler.fetcherError(err));
                        }
                        if (data) {
                            if (data.auditLog) {
                                data.auditLog.forEach((m) => {
                                    m.memberFullName =
                                        userService.getUserFullName(m.member);
                                    m.adminFullName =
                                        userService.getUserFullName(m.admin);
                                });
                            }
                            if (data.roleMembers) {
                                let roleMembers = data.roleMembers;
                                roleMembers.forEach((member) => {
                                    member.memberFullName =
                                        userService.getUserFullName(
                                            member.memberName,
                                        );
                                });

                                roleMembers.forEach((member) => {
                                    if (member.memberName.includes(':group.')) {
                                        promises.push(
                                            getGroupMembers(
                                                member.memberName.split(
                                                    ':group.',
                                                )[0],
                                                member.memberName.split(
                                                    ':group.',
                                                )[1],
                                                member,
                                            ),
                                        );
                                    }
                                });
                                Promise.all(promises)
                                    .then(() => {
                                        callback(null, data);
                                    })
                                    .catch((err) => {
                                        callback(
                                            errorHandler.fetcherError(err),
                                        );
                                    });
                            } else {
                                callback(null, data);
                            }
                        }
                    },
                );
            } else if (data) {
                if (data.auditLog) {
                    data.auditLog.forEach((m) => {
                        m.memberFullName = userService.getUserFullName(
                            m.member,
                        );
                        m.adminFullName = userService.getUserFullName(m.admin);
                    });
                }
                if (data.roleMembers) {
                    let roleMembers = data.roleMembers;
                    roleMembers.forEach((member) => {
                        member.memberFullName = userService.getUserFullName(
                            member.memberName,
                        );
                    });
                    roleMembers.forEach((member) => {
                        if (member.memberName.includes(':group.')) {
                            promises.push(
                                getGroupMembers(
                                    member.memberName.split(':group.')[0],
                                    member.memberName.split(':group.')[1],
                                    member,
                                ),
                            );
                        }
                    });
                    Promise.all(promises)
                        .then(() => {
                            callback(null, data);
                        })
                        .catch((err) => {
                            callback(errorHandler.fetcherError(err));
                        });
                } else {
                    callback(null, data);
                }
            }
        });
    },
    create(req, resource, params, body, config, callback) {
        let promises = [];

        const getGroupMembers = (domainName, groupName, roleMember) => {
            return new Promise((resolve, reject) => {
                req.clients.zms.getGroup(
                    { domainName, groupName },
                    (err, data) => {
                        if (err) {
                            reject(err);
                        }
                        if (data && data.groupMembers) {
                            roleMember.groupMembers = data.groupMembers;
                            roleMember.groupMembers.forEach((member) => {
                                member.memberFullName =
                                    userService.getUserFullName(
                                        member.memberName,
                                    );
                            });
                        }
                        resolve();
                    },
                );
            });
        };

        req.clients.zms.putRole(params, function(err, data) {
            if (err) {
                debug(
                    `principal: ${req.session.shortId} rid: ${
                        req.headers.rid
                    } Error from ZMS while calling putRole API: ${JSON.stringify(
                        err,
                    )}`,
                );
                callback(errorHandler.fetcherError(err));
            } else if (data) {
                if (data.auditLog) {
                    data.auditLog.forEach((m) => {
                        m.memberFullName = userService.getUserFullName(
                            m.member,
                        );
                        m.adminFullName = userService.getUserFullName(m.admin);
                    });
                }
                if (data.roleMembers) {
                    let roleMembers = data.roleMembers;
                    roleMembers.forEach((member) => {
                        member.memberFullName = userService.getUserFullName(
                            member.memberName,
                        );
                    });
                    roleMembers.forEach((member) => {
                        if (member.memberName.includes(':group.')) {
                            promises.push(
                                getGroupMembers(
                                    member.memberName.split(':group.')[0],
                                    member.memberName.split(':group.')[1],
                                    member,
                                ),
                            );
                        }
                    });
                    Promise.all(promises)
                        .then(() => {
                            callback(null, data);
                        })
                        .catch((err) => {
                            callback(errorHandler.fetcherError(err));
                        });
                } else {
                    callback(null, data);
                }
            }
        });
    },
    delete(req, resource, params, config, callback) {
        req.clients.zms.deleteRole(
            params,
            responseHandler.bind({ caller: 'deleteRole', callback, req }),
        );
    },
    update(req, resource, params, body, config, callback) {
        let promises = [];

        const getGroupMembers = (domainName, groupName, roleMember) => {
            return new Promise((resolve, reject) => {
                req.clients.zms.getGroup(
                    { domainName, groupName },
                    (err, data) => {
                        if (err) {
                            reject(err);
                        }
                        if (data && data.groupMembers) {
                            roleMember.groupMembers = data.groupMembers;
                            roleMember.groupMembers.forEach((member) => {
                                member.memberFullName =
                                    userService.getUserFullName(
                                        member.memberName,
                                    );
                            });
                        }
                        resolve();
                    },
                );
            });
        };

        req.clients.zms.putRoleReview(params, function(err, data) {
            if (err) {
                debug(
                    `principal: ${req.session.shortId} rid: ${
                        req.headers.rid
                    } Error from ZMS while calling putRoleReview API: ${JSON.stringify(
                        err,
                    )}`,
                );
                callback(errorHandler.fetcherError(err));
            } else if (data) {
                if (data.roleMembers) {
                    let roleMembers = data.roleMembers;
                    roleMembers.forEach((member) => {
                        member.memberFullName = userService.getUserFullName(
                            member.memberName,
                        );
                    });
                    roleMembers.forEach((member) => {
                        if (member.memberName.includes(':group.')) {
                            promises.push(
                                getGroupMembers(
                                    member.memberName.split(':group.')[0],
                                    member.memberName.split(':group.')[1],
                                    member,
                                ),
                            );
                        }
                    });
                    Promise.all(promises)
                        .then(() => {
                            callback(null, data);
                        })
                        .catch((err) => {
                            callback(errorHandler.fetcherError(err));
                        });
                } else {
                    callback(null, data);
                }
            }
        });
    },
});

Fetchr.registerService({
    name: 'meta',
    create(req, resource, params, body, config, callback) {
        if (params.category === 'group') {
            req.clients.zms.putGroupMeta(
                {
                    domainName: params.domainName,
                    groupName: params.collectionName,
                    auditRef: params.auditRef,
                    detail: params.detail,
                },
                responseHandler.bind({ caller: 'putGroupMeta', callback, req }),
            );
        } else if (params.category === 'role') {
            req.clients.zms.putRoleMeta(
                {
                    domainName: params.domainName,
                    roleName: params.collectionName,
                    auditRef: params.auditRef,
                    detail: params.detail,
                },
                responseHandler.bind({ caller: 'putRoleMeta', callback, req }),
            );
        } else if (params.category === 'domain') {
            req.clients.zms.putDomainMeta(
                {
                    name: params.domainName,
                    auditRef: params.auditRef,
                    detail: params.detail,
                },
                responseHandler.bind({ caller: 'putDomainMeta', callback, req }),
            );

        } else if (params.category === 'service') {
            req.clients.zms.putServiceIdentity(
                {
                    domain: params.domainName,
                    service: params.collectionName,
                    auditRef: params.auditRef,
                    detail: params.detail,
                },
                responseHandler.bind({ caller: 'putServiceIdentity', callback, req }),
            );
        }
    },
    read(req, resource, params, config, callback) {
        if (params.category === 'domain') {
            req.clients.zms.getDomainMetaStoreValidValuesList(
                params,
                responseHandler.bind({
                    caller: 'getDomainMetaStoreValidValuesList',
                    callback,
                    req,
                }),
            );
        }
    },
});

Fetchr.registerService({
    name: 'roles',
    read(req, resource, params, config, callback) {
        req.clients.zms.getRoles(
            params,
            responseHandler.bind({ caller: 'getRoles', callback, req }),
        );
    },
});

Fetchr.registerService({
    name: 'groups',
    read(req, resource, params, config, callback) {
        req.clients.zms.getGroups(params, function(err, data) {
            if (err) {
                debug(
                    `principal: ${req.session.shortId} rid: ${
                        req.headers.rid
                    } Error from ZMS while calling getGroups API: ${JSON.stringify(
                        err,
                    )}`,
                );
                callback(errorHandler.fetcherError(err));
            }
            if (params.groupName) {
                let groupName =
                    params.domainName + ':group.' + params.groupName;
                let found = false;
                if (data && data.list) {
                    for (let item of data.list) {
                        if (item.name === groupName) {
                            found = true;
                            break;
                        }
                    }
                    if (found) {
                        callback(null, data);
                    } else {
                        setTimeout(() => {
                            req.clients.zms.getGroups(
                                params,
                                responseHandler.bind({
                                    caller: 'getGroups',
                                    callback,
                                    req,
                                }),
                            );
                        }, 500);
                    }
                }
            } else {
                callback(null, data);
            }
        });
    },
});

Fetchr.registerService({
    name: 'role-list',
    read(req, resource, params, config, callback) {
        req.clients.zms.getRoleList(
            params,
            responseHandler.bind({ caller: 'getRoleList', callback, req }),
        );
    },
});

Fetchr.registerService({
    name: 'dependencies',
    read(req, resource, params, config, callback) {
        req.clients.zms.getDependentServiceResourceGroupList(
            params,
            responseHandler.bind({
                caller: 'getServiceDependencies',
                callback,
                req,
            }),
        );
    },
});

Fetchr.registerService({
    name: 'auth-history',
    read(req, resource, params, config, callback) {
        req.clients.zms.getAuthHistoryDependencies(
            params,
            responseHandler.bind({
                caller: 'getAuthHistory',
                callback,
                req,
            }),
        );
    },
});

Fetchr.registerService({
    name: 'groups-list',
    read(req, resource, params, config, callback) {
        req.clients.zms.getGroups(params, function(err, data) {
            if (err) {
                debug(
                    `principal: ${req.session.shortId} rid: ${
                        req.headers.rid
                    } Error from ZMS while calling getGroups API: ${JSON.stringify(
                        err,
                    )}`,
                );
                callback(errorHandler.fetcherError(err));
            }
            let newData = [];
            if (data && data.list) {
                data.list.forEach((item) => {
                    newData.push(item.name);
                });
            }
            callback(null, newData);
        });
    },
});

Fetchr.registerService({
    name: 'add-service-host',
    update(req, resource, params, body, config, callback) {
        req.clients.msd.putStaticWorkload(
            params,
            responseHandler.bind({ caller: 'add-service-host', callback, req }),
        );
    },
});

Fetchr.registerService({
    name: 'pending-approval',
    read(req, resource, params, config, callback) {
        let username = `${appConfig.userDomain}.${req.session.shortId}`;
        // this will allow non-human functional test identity to see domains
        if (req.session.shortId.indexOf('.') !== -1) {
            username = req.session.shortId;
        }
        params.principal = username;
        let promises = apiUtils.getPendingDomainMembersPromise(params, req);

        Promise.all(promises)
            .then((values) => {
                let pendingMap = apiUtils.getPendingDomainMemberData(values);
                return callback(null, pendingMap);
            })
            .catch((err) => {
                if (err.status !== 404) {
                    debug(
                        `principal: ${req.session.shortId} rid: ${
                            req.headers.rid
                        } Error from ZMS while calling getPendingDomainMembersList API: ${JSON.stringify(
                            err,
                        )}`,
                    );
                    callback(errorHandler.fetcherError(err));
                } else {
                    // 404 from domainRoleMemberList is ok, no pending approvals.
                    callback(null, []);
                }
            });
    },
});

Fetchr.registerService({
    name: 'pending-approval-domain',
    read(req, resource, params, config, callback) {
        if (params.domainName === null) {
            return callback(null, []);
        }

        let promises = apiUtils.getPendingDomainMembersPromise(params, req);
        Promise.all(promises)
            .then((values) => {
                let pendingMap = apiUtils.getPendingDomainMemberData(values);
                return callback(null, pendingMap);
            })
            .catch((err) => {
                if (err.status !== 404) {
                    debug(
                        `principal: ${req.session.shortId} rid: ${
                            req.headers.rid
                        } Error from ZMS while calling getPendingDomainMembersListByDomain API: ${JSON.stringify(
                            err,
                        )}`,
                    );
                    callback(errorHandler.fetcherError(err));
                } else {
                    // 404 from domainRoleMemberList is ok, no pending approvals.
                    callback(null, []);
                }
            });
    },
});

Fetchr.registerService({
    name: 'pending-approval-domain-count',
    read(req, resource, params, config, callback) {
        if (params.domainName === null) {
            return callback(null, 0);
        }
        let promises = apiUtils.getPendingDomainMembersPromise(params, req);
        Promise.all(promises)
            .then((values) => {
                let count = 0;
                count +=
                    values[1].domainRoleMembersList.length +
                    values[0].domainGroupMembersList.length;
                return callback(null, count);
            })
            .catch((err) => {
                if (err.status !== 404) {
                    debug(
                        `principal: ${req.session.shortId} rid: ${
                            req.headers.rid
                        } Error from ZMS while calling getPendingDomainMembersCountByDomain API: ${JSON.stringify(
                            err,
                        )}`,
                    );
                    callback(errorHandler.fetcherError(err));
                } else {
                    // 404 from domainRoleMemberList is ok, no pending approvals.
                    callback(null, 0);
                }
            });
    },
});

Fetchr.registerService({
    name: 'services',
    read(req, resource, params, config, callback) {
        req.clients.zms.getServiceIdentities(params, function(err, data) {
            if (!err && Array.isArray(data.list)) {
                return callback(
                    null,
                    data.list.sort((a, b) => {
                        return a.name > b.name ? 1 : -1;
                    }),
                );
            }
            debug(
                `principal: ${req.session.shortId} rid: ${
                    req.headers.rid
                } Error from ZMS while calling getServiceIdentities API: ${JSON.stringify(
                    err,
                )}`,
            );
            return callback(errorHandler.fetcherError(err));
        });
    },
});

Fetchr.registerService({
    name: 'search-domain',
    read(req, resource, params, config, callback) {
        let allDomains = [];
        let adminDomains = [];
        let memberDomains = [];
        let searchResults = [];
        let username = `${appConfig.userDomain}.${req.session.shortId}`;
        // this will allow non-human functional test identity to see domains
        if (req.session.shortId.indexOf('.') !== -1) {
            username = req.session.shortId;
        }
        Promise.all([
            new Promise((resolve, reject) => {
                req.clients.zms.getDomainList({}, function(err, json) {
                    if (err) {
                        return reject(err);
                    }
                    if (!err && Array.isArray(json.names)) {
                        return resolve(json.names);
                    }
                    return resolve([]);
                });
            }),
            new Promise((resolve, reject) => {
                req.clients.zms.getDomainList(
                    {
                        roleMember: username,
                    },
                    function(err, json) {
                        if (err) {
                            return reject(err);
                        }
                        if (Array.isArray(json.names)) {
                            return resolve(json.names);
                        }
                        return resolve([]);
                    },
                );
            }),
            new Promise((resolve, reject) => {
                req.clients.zms.getDomainList(
                    {
                        roleName: 'admin',
                        roleMember: username,
                    },
                    function(err, json) {
                        if (err) {
                            return reject(err);
                        }
                        if (Array.isArray(json.names)) {
                            return resolve(json.names);
                        }
                        return resolve([]);
                    },
                );
            }),
        ])
            .then(function(values) {
                allDomains = values[0];
                memberDomains = values[1];
                adminDomains = values[2];
                allDomains.forEach(function(domainName) {
                    if (domainName.includes(params.domainName)) {
                        let searchData = { name: domainName };
                        let userDomain = memberDomains.find(
                            (domain) => domain === domainName,
                        );
                        let adminDomain = adminDomains.find(
                            (domain) => domain === domainName,
                        );
                        if (userDomain) {
                            searchData.userDomain = true;
                        }
                        if (adminDomain) {
                            searchData.adminDomain = true;
                        }
                        searchResults.push(searchData);
                    }
                });
                return callback(null, searchResults);
            })
            .catch((err) => {
                debug(
                    `principal: ${req.session.shortId} rid: ${
                        req.headers.rid
                    } Error from ZMS while calling getDomainList API for search: ${JSON.stringify(
                        err,
                    )}`,
                );
                callback(errorHandler.fetcherError(err));
            });
    },
});

Fetchr.registerService({
    name: 'service',
    read(req, resource, params, config, callback) {
        req.clients.zms.getServiceIdentity(
            params,
            responseHandler.bind({
                caller: 'getServiceIdentity',
                callback,
                req,
            }),
        );
    },
    create(req, resource, params, body, config, callback) {
        req.clients.zms.putServiceIdentity(
            params,
            responseHandler.bind({
                caller: 'putServiceIdentity',
                callback,
                req,
            }),
        );
    },
    delete(req, resource, params, config, callback) {
        req.clients.zms.deleteServiceIdentity(
            params,
            responseHandler.bind({
                caller: 'deleteServiceIdentity',
                callback,
                req,
            }),
        );
    },
});

Fetchr.registerService({
    name: 'key',
    create(req, resource, params, body, config, callback) {
        req.clients.zms.putPublicKeyEntry(
            params,
            responseHandler.bind({ caller: 'putPublicKeyEntry', callback, req }),
        );
    },
    delete(req, resource, params, config, callback) {
        req.clients.zms.deletePublicKeyEntry(
            params,
            responseHandler.bind({
                caller: 'deletePublicKeyEntry',
                callback,
                req,
            }),
        );
    },
});

Fetchr.registerService({
    name: 'status',
    read(req, resource, params, config, callback) {
        callback(null, 'ok');
    },
});

Fetchr.registerService({
    name: 'user',
    read(req, resource, params, config, callback) {
        callback(null, {
            userId: req.session.shortId,
        });
    },
});

Fetchr.registerService({
    name: 'domain-history',
    read(req, resource, params, config, callback) {
        if (typeof domainHistoryApi === 'function') {
            domainHistoryApi(
                req,
                resource,
                params,
                config,
                callback,
                userService,
                errorHandler,
            );
        } else {
            debug('domain-history API is not defined. ');
            callback(null, []);
        }
    },
});

Fetchr.registerService({
    name: 'group',
    read(req, resource, params, config, callback) {
        req.clients.zms.getGroup(params, function(err, data) {
            if (err) {
                if (err.status !== 404) {
                    debug(
                        `principal: ${req.session.shortId} rid: ${
                            req.headers.rid
                        } Error from ZMS while calling getGroup API: ${JSON.stringify(
                            err,
                        )}`,
                    );
                    callback(errorHandler.fetcherError(err));
                } else {
                    callback(null, []);
                }
            }
            if (data && data.groupMembers) {
                data.groupMembers.forEach((member) => {
                    member.memberFullName = userService.getUserFullName(
                        member.memberName,
                    );
                });
            }
            if (data.auditLog) {
                data.auditLog.forEach((m) => {
                    m.memberFullName = userService.getUserFullName(m.member);
                    m.adminFullName = userService.getUserFullName(m.admin);
                });
            }
            callback(null, data);
        });
    },

    create(req, resource, params, body, config, callback) {
        req.clients.zms.putGroup(params, function(err, data) {
            if (err) {
                debug(
                    `principal: ${req.session.shortId} rid: ${
                        req.headers.rid
                    } Error from ZMS while calling putGroup API: ${JSON.stringify(
                        err,
                    )}`,
                );
                callback(errorHandler.fetcherError(err));
            }
            if (data && data.groupMembers) {
                data.groupMembers.forEach((member) => {
                    member.memberFullName = userService.getUserFullName(
                        member.memberName,
                    );
                });
            }
            if (data.auditLog) {
                data.auditLog.forEach((m) => {
                    m.memberFullName = userService.getUserFullName(m.member);
                    m.adminFullName = userService.getUserFullName(m.admin);
                });
            }
            callback(null, data);
        });
    },

    delete(req, resource, params, config, callback) {
        req.clients.zms.deleteGroup(
            params,
            responseHandler.bind({ caller: 'deleteGroup', callback, req }),
        );
    },

    update(req, resource, params, body, config, callback) {
        req.clients.zms.putGroupReview(params, function(err, data) {
            if (err) {
                if (err.status !== 404) {
                    debug(
                        `principal: ${req.session.shortId} rid: ${
                            req.headers.rid
                        } Error from ZMS while calling putGroup API: ${JSON.stringify(
                            err,
                        )}`,
                    );
                    callback(errorHandler.fetcherError(err));
                } else {
                    callback(null, []);
                }
            }
            if (data && data.groupMembers) {
                data.groupMembers.forEach((member) => {
                    member.memberFullName = userService.getUserFullName(
                        member.memberName,
                    );
                });
            }
            if (data.auditLog) {
                data.auditLog.forEach((m) => {
                    m.memberFullName = userService.getUserFullName(m.member);
                    m.adminFullName = userService.getUserFullName(m.admin);
                });
            }
            callback(null, data);
        });
    },
});

Fetchr.registerService({
    name: 'collection-members',
    read(req, resource, params, config, callback) {
        if (params.category === 'group') {
            req.clients.zms.getGroup(
                {
                    domainName: params.domainName,
                    groupName: params.collectionName,
                    auditLog: false,
                    pending: true,
                },
                function(err, data) {
                    if (err) {
                        debug(
                            `principal: ${req.session.shortId} rid: ${
                                req.headers.rid
                            } Error from ZMS while calling getRole API: ${JSON.stringify(
                                err,
                            )}`,
                        );
                        callback(errorHandler.fetcherError(err));
                    }
                    if (data) {
                        if (data.groupMembers) {
                            let groupMembers = data.groupMembers;
                            groupMembers.forEach((member) => {
                                member.memberFullName =
                                    userService.getUserFullName(
                                        member.memberName,
                                    );
                            });
                        }
                    }
                    callback(null, data.groupMembers);
                },
            );
        } else if (params.category === 'role') {
            if (params.trust) {
                let promises = [];

                const getGroupMembers = (domainName, groupName, roleMember) => {
                    return new Promise((resolve, reject) => {
                        req.clients.zms.getGroup(
                            { domainName, groupName },
                            (err, data) => {
                                if (err) {
                                    reject(err);
                                }
                                if (data && data.groupMembers) {
                                    roleMember.groupMembers = data.groupMembers;
                                    roleMember.groupMembers.forEach(
                                        (member) => {
                                            member.memberFullName =
                                                userService.getUserFullName(
                                                    member.memberName,
                                                );
                                        },
                                    );
                                }
                                resolve();
                            },
                        );
                    });
                };

                req.clients.zms.getRole(
                    {
                        domainName: params.domainName,
                        roleName: params.collectionName,
                        auditLog: false,
                        pending: true,
                        expand: true,
                    },
                    function(err, data) {
                        if (err) {
                            debug(
                                `principal: ${req.session.shortId} rid: ${
                                    req.headers.rid
                                } Error from ZMS while calling getRole API: ${JSON.stringify(
                                    err,
                                )}`,
                            );
                            callback(errorHandler.fetcherError(err));
                        }
                        if (data) {
                            if (data.auditLog) {
                                data.auditLog.forEach((m) => {
                                    m.memberFullName =
                                        userService.getUserFullName(m.member);
                                    m.adminFullName =
                                        userService.getUserFullName(m.admin);
                                });
                            }
                            if (data.roleMembers) {
                                let roleMembers = data.roleMembers;
                                roleMembers.forEach((member) => {
                                    member.memberFullName =
                                        userService.getUserFullName(
                                            member.memberName,
                                        );
                                });

                                roleMembers.forEach((member) => {
                                    if (member.memberName.includes(':group.')) {
                                        promises.push(
                                            getGroupMembers(
                                                member.memberName.split(
                                                    ':group.',
                                                )[0],
                                                member.memberName.split(
                                                    ':group.',
                                                )[1],
                                                member,
                                            ),
                                        );
                                    }
                                });
                                Promise.all(promises)
                                    .then(() => {
                                        callback(null, data.roleMembers);
                                    })
                                    .catch((err) => {
                                        callback(
                                            errorHandler.fetcherError(err),
                                        );
                                    });
                            } else {
                                callback(null, []);
                            }
                        }
                    },
                );
            } else {
                let promises = [];

                const getGroupMembers = (domainName, groupName, roleMember) => {
                    return new Promise((resolve, reject) => {
                        req.clients.zms.getGroup(
                            { domainName, groupName },
                            (err, data) => {
                                if (err) {
                                    reject(err);
                                }
                                if (data && data.groupMembers) {
                                    roleMember.groupMembers = data.groupMembers;
                                    roleMember.groupMembers.forEach(
                                        (member) => {
                                            member.memberFullName =
                                                userService.getUserFullName(
                                                    member.memberName,
                                                );
                                        },
                                    );
                                }
                                resolve();
                            },
                        );
                    });
                };

                req.clients.zms.getRole(
                    {
                        domainName: params.domainName,
                        roleName: params.collectionName,
                        auditLog: false,
                        pending: true,
                        expand: false,
                    },
                    function(err, data) {
                        if (err) {
                            debug(
                                `principal: ${req.session.shortId} rid: ${
                                    req.headers.rid
                                } Error from ZMS while calling getRole API: ${JSON.stringify(
                                    err,
                                )}`,
                            );
                            callback(errorHandler.fetcherError(err));
                        }
                        if (data) {
                            if (data.auditLog) {
                                data.auditLog.forEach((m) => {
                                    m.memberFullName =
                                        userService.getUserFullName(m.member);
                                    m.adminFullName =
                                        userService.getUserFullName(m.admin);
                                });
                            }
                            if (data.roleMembers) {
                                let roleMembers = data.roleMembers;
                                roleMembers.forEach((member) => {
                                    member.memberFullName =
                                        userService.getUserFullName(
                                            member.memberName,
                                        );
                                });

                                roleMembers.forEach((member) => {
                                    if (member.memberName.includes(':group.')) {
                                        promises.push(
                                            getGroupMembers(
                                                member.memberName.split(
                                                    ':group.',
                                                )[0],
                                                member.memberName.split(
                                                    ':group.',
                                                )[1],
                                                member,
                                            ),
                                        );
                                    }
                                });
                                Promise.all(promises)
                                    .then(() => {
                                        callback(null, data.roleMembers);
                                    })
                                    .catch((err) => {
                                        callback(
                                            errorHandler.fetcherError(err),
                                        );
                                    });
                            } else {
                                callback(null, []);
                            }
                        }
                    },
                );
            }
        }
    },
});

Fetchr.registerService({
    name: 'domain-role-member',
    read(req, resource, params, config, callback) {
        req.clients.zms.getPrincipalRoles(params, function(err, data) {
            debug(
                `principal: ${req.session.shortId} rid: ${
                    req.headers.rid
                } Error from ZMS while calling getDomainRoleMember API: ${JSON.stringify(
                    err,
                )}`,
            );

            if (data) {
                let prefix = new Set();
                if (data.memberRoles) {
                    data.memberRoles.forEach((roleMember) => {
                        prefix.add(roleMember.domainName);
                    });
                }
                data.prefix = [...prefix];
                return callback(null, data);
            }

            return callback(errorHandler.fetcherError(err));
        });
    },
});

Fetchr.registerService({
    name: 'header-details',
    read(req, resource, params, config, callback) {
        callback(null, {
            userData: appConfig.userData(req.session.shortId),
            headerLinks: appConfig.headerLinks,
            userId: req.session.shortId,
            createDomainMessage: appConfig.createDomainMessage,
            productMasterLink: appConfig.productMasterLink,
        });
    },
});

Fetchr.registerService({
    name: 'service-header-details',
    read(req, resource, params, config, callback) {
        callback(null, {
            static: appConfig.serviceHeaderLinks[0],
            dynamic: appConfig.serviceHeaderLinks[1],
        });
    },
});

Fetchr.registerService({
    name: 'service-page-config',
    read(req, resource, params, config, callback) {
        callback(null, {
            servicePageConfig: appConfig.servicePageConfig,
        });
    },
});

Fetchr.registerService({
    name: 'feature-flag',
    read(req, resource, params, config, callback) {
        callback(null, appConfig.featureFlag);
    },
});

Fetchr.registerService({
    name: 'page-feature-flag',
    read(req, resource, params, config, callback) {
        callback(null, appConfig.pageFeatureFlag[params.pageName]);
    },
});

Fetchr.registerService({
    name: 'microsegmentation',

    read(req, resource, params, config, callback) {
        let jsonData = {
            inbound: [],
            outbound: [],
        };

        let promises = [];

        req.clients.zms.getPolicies(
            { domainName: params.domainName, assertions: true },
            (err, data) => {
                if (!err && Array.isArray(data.list)) {
                    data.list.forEach((item, index) => {
                        if (
                            item.name.startsWith(
                                params.domainName + ':policy.' + 'acl.',
                            )
                        ) {
                            let temp = item.name.split('.');
                            //sample policy name - ACL.<service-name>.[inbound/outbound]
                            let serviceName = temp[temp.length - 2];
                            let category = '';

                            item.assertions &&
                            item.assertions.forEach(
                                (assertionItem, assertionIdx) => {
                                    if (
                                        !apiUtils
                                            .getMicrosegmentationActionRegex()
                                            .test(assertionItem.action)
                                    ) {
                                        return;
                                    }
                                    let tempData = {};
                                    let tempProtocol =
                                        assertionItem.action.split('-');
                                    tempData['layer'] =
                                        apiUtils.omitUndefined(
<<<<<<< HEAD
                                            tempProtocol[0],
=======
                                            tempProtocol[0]
>>>>>>> 58354dec
                                        );
                                    let tempPort =
                                        assertionItem.action.split(':');
                                    tempData['source_port'] =
                                        apiUtils.omitUndefined(tempPort[1]);
                                    tempData['destination_port'] =
                                        apiUtils.omitUndefined(tempPort[2]);
                                    if (assertionItem.conditions) {
                                        tempData['conditionsList'] = [];

                                        assertionItem.conditions[
                                            'conditionsList'
                                            ].forEach((condition) => {
                                            let tempCondition = {};
                                            Object.keys(
<<<<<<< HEAD
                                                condition['conditionsMap'],
=======
                                                condition['conditionsMap']
>>>>>>> 58354dec
                                            ).forEach((key) => {
                                                tempCondition[key] =
                                                    condition[
                                                        'conditionsMap'
                                                        ][key]['value'];
                                            });
                                            tempCondition['id'] =
                                                condition['id'];
                                            tempCondition['assertionId'] =
                                                assertionItem['id'];
                                            tempCondition['policyName'] =
                                                item.name;
                                            tempData['conditionsList'].push(
<<<<<<< HEAD
                                                tempCondition,
=======
                                                tempCondition
>>>>>>> 58354dec
                                            );
                                        });
                                    }
                                    let index = 0;
                                    if (item.name.includes('inbound')) {
                                        category = 'inbound';
                                        tempData['destination_service'] =
                                            serviceName;
                                        tempData['source_services'] = [];
                                        tempData['assertionIdx'] =
                                            assertionItem.id;
                                        jsonData['inbound'].push(tempData);
                                        index = jsonData['inbound'].length;
                                    } else if (
                                        item.name.includes('outbound')
                                    ) {
                                        category = 'outbound';
                                        tempData['source_service'] =
                                            serviceName;
                                        tempData['destination_services'] =
                                            [];
                                        tempData['assertionIdx'] =
                                            assertionItem.id;
                                        jsonData['outbound'].push(tempData);
                                        index = jsonData['outbound'].length;
                                    }
                                    //assertion convention for microsegmentation:
                                    //GRANT [Action: <transport layer>-IN / <transport layer>-OUT]:[Source Port]:[Destination Port] [Resource:<service-name>] ON <role-name>
                                    // role name will be of the form : <domain>:role.<roleName>
                                    let roleName =
                                        assertionItem.role.substring(
<<<<<<< HEAD
                                            params.domainName.length + 6,
=======
                                            params.domainName.length + 6
>>>>>>> 58354dec
                                        );
                                    promises.push(
                                        getRole(
                                            roleName,
                                            params.domainName,
                                            category,
<<<<<<< HEAD
                                            index,
                                        ),
=======
                                            index
                                        )
>>>>>>> 58354dec
                                    );

                                    promises.push(
                                        getIdentifier(
                                            roleName,
                                            category,
<<<<<<< HEAD
                                            index,
                                        ),
                                    );
                                },
=======
                                            index
                                        )
                                    );
                                }
>>>>>>> 58354dec
                            );
                        }
                    });
                } else if (err) {
                    return this.callback(errorHandler.fetcherError(err));
                }
                Promise.all(promises)
                    .then(() => {
                        return callback(null, jsonData);
                    })
                    .catch((err) => {
                        return callback(errorHandler.fetcherError(err));
                    });
            },
        );

        function getIdentifier(roleName, category, jsonIndex) {
            return new Promise((resolve, reject) => {
                let substringPrefix = '.' + category + '-';
                let identifier = roleName.substring(
                    roleName.indexOf(substringPrefix) + substringPrefix.length,
                );
                jsonData[category][jsonIndex - 1]['identifier'] = identifier;
                resolve();
            });
        }

        function getRole(roleName, domainName, category, jsonIndex) {
            return new Promise((resolve, reject) => {
                req.clients.zms.getRole(
                    {
                        domainName: params.domainName,
                        roleName: roleName,
                        auditLog: false,
                        pending: false,
                        expand: false,
                    },
                    (err, data) => {
                        if (data) {
                            if (data.roleMembers) {
                                data.roleMembers.forEach((roleMember, idx) => {
                                    if (category === 'inbound') {
                                        jsonData[category][jsonIndex - 1][
                                            'source_services'
                                            ].push(roleMember.memberName);
                                    } else if (category === 'outbound') {
                                        jsonData[category][jsonIndex - 1][
                                            'destination_services'
                                            ].push(roleMember.memberName);
                                    }
                                });
                                resolve();
                            } else {
                                resolve();
                            }
                        } else if (err) {
                            reject(err);
                        }
                    },
                );
            });
        }
    },

    update(req, resource, params, body, config, callback) {
        let roleName = '';
        let policyName = '';
        let resourceName = '';
        let action = '';
        let promises = [];
        let tempMembers = [];
        let finalData;
        let auditRef = 'Updated using MicroSegmentation UI';

        if (params.data['category'] === 'inbound') {
            roleName =
                'acl.' +
                params.data['destination_service'] +
                '.inbound-' +
                params.data['identifier'];
            policyName =
                'acl.' + params.data['destination_service'] + '.inbound';
            resourceName =
                params.domainName + ':' + params.data['destination_service'];
            tempMembers = params.data['source_services'];
            action =
                params.data['layer'] +
                '-IN:' +
                params.data['source_port'] +
                ':' +
                params.data['destination_port'];
        } else {
            roleName =
                'acl.' +
                params.data['source_service'] +
                '.outbound-' +
                params.data['identifier'];
            policyName = 'acl.' + params.data['source_service'] + '.outbound';
            resourceName =
                params.domainName + ':' + params.data['source_service'];
            tempMembers = params.data['destination_services'];
            action =
                params.data['layer'] +
                '-OUT:' +
                params.data['source_port'] +
                ':' +
                params.data['destination_port'];
        }

        if (params.assertionChanged || params.assertionConditionChanged) {
            let assertionConditions = [];
            let assertionConditionData = {
                operator: 'EQUALS',
                value: '',
            };

            var assertionCondition;

            for (var i = 0; i < params.data['conditionsList'].length; i++) {
                let condition = {};
                assertionCondition = {
                    conditionsMap: {},
                };
                Object.keys(params.data['conditionsList'][i]).forEach((key) => {
                    if (
                        key === 'enforcementstate' ||
                        key === 'instances' ||
                        key === 'scopeonprem' ||
                        key === 'scopeaws' ||
                        key === 'scopeall'
                    ) {
                        let copyAssertionConditionData = JSON.parse(
                            JSON.stringify(assertionConditionData),
                        );
                        copyAssertionConditionData['value'] =
                            params.data['conditionsList'][i][key];
                        if (copyAssertionConditionData['value'] === '') {
                            copyAssertionConditionData['value'] = '*';
                        }
                        condition[key] = copyAssertionConditionData;
                    }
                });
                assertionCondition['conditionsMap'] = condition;
                assertionConditions.push(assertionCondition);
            }
            finalData = {
                conditionsList: assertionConditions,
            };
        }

        if (params.roleChanged) {
            let role = {
                name: roleName,
                members: tempMembers,
            };

            promises.push(
                new Promise((resolve, reject) => {
                    req.clients.zms.putRole(
                        {
                            domainName: params.domainName,
                            roleName,
                            role,
                            auditRef,
                        },
                        (err, json) => {
                            if (err) {
                                return reject(err);
                            } else {
                                return resolve();
                            }
                        },
                    );
                }),
            );
        }

        if (params.assertionChanged) {
            let assertion = {
                role: params.domainName + ':role.' + roleName,
                resource: resourceName,
                effect: 'ALLOW',
                action: action,
                caseSensitive: true,
            };
            promises.push(
                new Promise((resolve, reject) => {
                    req.clients.zms.getPolicy(
                        {
                            domainName: params.domainName,
                            policyName,
                        },
                        (err, data) => {
                            if (err) {
                                reject(err);
                            } else {
                                let foundAssertionMatch = false;
                                data.assertions.forEach((element) => {
                                    if (
                                        element.action.localeCompare(action) ===
                                        0
                                    ) {
                                        foundAssertionMatch = true;
                                    }
                                });
                                if (foundAssertionMatch) {
                                    let err = {
                                        status: '500',
                                        message: {
                                            message:
                                                'Policy with the assertion already exists',
                                        },
                                    };
                                    return reject(err);
                                }
                                return resolve(data);
                            }
                        },
                    );
                })
                    .then((data) => {
                        return new Promise((resolve, reject) => {
                            req.clients.zms.putAssertion(
                                {
                                    domainName: params.domainName,
                                    policyName,
                                    assertion,
                                },
                                (err, data) => {
                                    if (err) {
                                        reject(err);
                                    } else {
                                        return resolve(data);
                                    }
                                },
                            );
                        });
                    })
                    .then((data) => {
                        return new Promise((resolve, reject) => {
                            req.clients.zms.putAssertionConditions(
                                {
                                    domainName: params.domainName,
                                    policyName,
                                    assertionId: data.id,
                                    assertionConditions: finalData,
                                },
                                (err, data) => {
                                    if (err) {
                                        reject(err);
                                    } else {
                                        resolve(data);
                                    }
                                },
                            );
                        });
                    })
                    .then((assertionConditionData) => {
                        return new Promise((resolve, reject) => {
                            req.clients.zms.deleteAssertion(
                                {
                                    domainName: params.domainName,
                                    policyName,
                                    assertionId: params.data['assertionIdx'],
                                },
                                (err, data) => {
                                    if (err) {
                                        reject(err);
                                    } else {
                                        resolve(data);
                                    }
                                },
                            );
                        });
                    }),
            );
        } else if (params.assertionConditionChanged) {
            promises.push(
                new Promise((resolve, reject) => {
                    req.clients.zms.deleteAssertionConditions(
                        {
                            domainName: params.domainName,
                            policyName,
                            assertionId: params.data['assertionIdx'],
                        },
                        (err, data) => {
                            if (err) {
                                if (err.status === 404) {
                                    resolve();
                                }
                                reject(err);
                            } else {
                                return resolve(data);
                            }
                        },
                    );
                }).then(() => {
                    return new Promise((resolve, reject) => {
                        req.clients.zms.putAssertionConditions(
                            {
                                domainName: params.domainName,
                                policyName,
                                assertionId: params.data['assertionIdx'],
                                assertionConditions: finalData,
                            },
                            (err, data) => {
                                if (err) {
                                    reject(err);
                                } else {
                                    resolve(data);
                                }
                            },
                        );
                    });
                }),
            );
        }

        Promise.all(promises)
            .then((data) => {
                return callback(null, data);
            })
            .catch((err) => {
                return callback(errorHandler.fetcherError(err));
            });
    },
});

Fetchr.registerService({
    name: 'validateMicrosegmentation',

    getPorts(portList, protocol) {
        let ports = [];
        portList.forEach((port) => {
            let portArr = port.split('-');
            ports.push({
                port: portArr[0],
                endPort: portArr[1],
                protocol: protocol,
            });
        });
        return ports;
    },

    getEntitySelectorService(domainName, serviceName) {
        return {
            domainName: domainName,
            serviceName: serviceName,
        };
    },

    update(req, resource, params, body, config, callback) {
        let entitySelectorService = '';
        let entitySelectorServiceName = '';
        let entitySelectorPorts = [];
        let peerPorts = [];
        let trafficDirection = '';
        let allEntitySelectorPort,
            allPeerPort = '';

        if (params.category === 'inbound') {
            trafficDirection = 'INGRESS';
            entitySelectorServiceName = params.inboundDestinationService;
            allEntitySelectorPort = params.destinationPort;
            allPeerPort = params.sourcePort;
        } else {
            trafficDirection = 'EGRESS';
            entitySelectorServiceName = params.outboundSourceService;
            allEntitySelectorPort = params.sourcePort;
            allPeerPort = params.destinationPort;
        }

        entitySelectorService = this.getEntitySelectorService(
            params.domainName,
            entitySelectorServiceName,
        );
        let entitySelectorPortList = allEntitySelectorPort.split(',');
        entitySelectorPorts = this.getPorts(
            entitySelectorPortList,
            params.protocol,
        );
        let peerPortList = allPeerPort.split(',');
        peerPorts = this.getPorts(peerPortList, params.protocol);

        let athenzServices = [];
        for (var i = 0; i < params.roleMembers.length; i++) {
            let memberName = params.roleMembers[i].memberName;
            let lastPeriodIndex = memberName.lastIndexOf('.');
            let athenzService = {
                domainName: memberName.substring(0, lastPeriodIndex),
                serviceName: memberName.substring(lastPeriodIndex + 1),
            };
            athenzServices.push(athenzService);
        }

        let transportPolicy = {
            entitySelector: {
                match: {
                    athenzService: entitySelectorService,
                    conditions: [],
                },
                ports: entitySelectorPorts,
            },
            peer: {
                athenzServices: athenzServices,
                ports: peerPorts,
            },
            trafficDirection: trafficDirection,
        };

        if (params.assertionId != -1) {
            transportPolicy.id = params.assertionId;
        }

        req.clients.msd.validateTransportPolicy(
            { transportPolicy: transportPolicy },
            (err, data) => {
                if (err) {
                    return callback(errorHandler.fetcherError(err));
                } else {
                    return callback(null, data);
                }
            },
        );
    },
});

Fetchr.registerService({
    name: 'instances',
    read(req, resource, params, config, callback) {
        req.clients.msd.getWorkloadsByService(
            { domainName: params.domainName, serviceName: params.serviceName },
            (err, data) => {
                if (data) {
                    if (
                        data.dynamicWorkloadList &&
                        params.category !== 'static'
                    ) {
                        return callback(null, data.dynamicWorkloadList);
                    } else if (
                        data.staticWorkloadList &&
                        params.category === 'static'
                    ) {
                        return callback(null, data.staticWorkloadList);
                    } else {
                        return callback(null, []);
                    }
                } else {
                    debug(
                        `principal: ${req.session.shortId} rid: ${
                            req.headers.rid
                        } Error from MSD while calling getInstances API: ${JSON.stringify(
                            err,
                        )}`,
                    );
                    return callback(errorHandler.fetcherError(err));
                }
            },
        );
    },
    delete(req, resource, params, config, callback) {
        let provider = params.provider;
        let domainName = params.domainName;
        let service = params.service;
        let instanceId = params.instanceId;
        let category = params.category;
        let auditRef = params.auditRef;
        if (category === 'static') {
            deleteStaticInstanceMsd(
                domainName,
                service,
                instanceId,
                auditRef,
                req,
            )
                .then(() => {
                    callback(null, []);
                })
                .catch((err) => {
                    callback(err);
                });
        } else {
            deleteInstanceZts(
                provider,
                domainName,
                service,
                instanceId,
                auditRef,
                req,
            )
                .then(() => {
                    deleteInstanceUms(
                        domainName,
                        service,
                        instanceId,
                        auditRef,
                        req,
                    )
                        .then(() => {
                            deleteDynamicInstanceMsd(
                                domainName,
                                service,
                                instanceId,
                                auditRef,
                                req,
                            )
                                .then(() => {
                                    callback(null, []);
                                })
                                .catch((err) => {
                                    callback(err);
                                });
                        })
                        .catch((err) => {
                            callback(err);
                        });
                })
                .catch((err) => {
                    callback(err);
                });
        }
    },
});

Fetchr.registerService({
    name: 'graph-layout',
    update(req, resource, params, body, config, callback) {
        cytoscape.use(dagre);
        const cy = cytoscape({
            container: null,
            elements: params.elements,
            headless: true,
            styleEnabled: true,
            animate: null,
            style: params.style,
        });

        const layout = cy.layout({
            name: 'dagre',
            animate: null,
            rankDir: 'LR',
        });

        layout.pon('layoutstop').then(() => {
            let result = {};
            cy.nodes().map((node) => {
                result[node.id()] = node.position();
            });
            return callback(null, result);
        });

        layout.run();
    },
});

Fetchr.registerService({
    name: 'authority',
    read(req, resource, params, config, callback) {
        req.clients.zms.getUserAuthorityAttributeMap(
            responseHandler.bind({
                caller: 'getUserAuthorityAttributeMap',
                callback,
                req,
            }),
        );
    },
});

Fetchr.registerService({
    name: 'transport-rule',
    delete(req, resource, params, config, callback) {
        deleteAssertion(
            params.domainName,
            params.policyName,
            params.assertionId,
            params.auditRef,
            req,
        )
            .then(() => {
                deleteRole(
                    params.domainName,
                    params.roleName,
                    params.auditRef,
                    req,
                )
                    .then(() => {
                        callback(null, []);
                    })
                    .catch((err) => {
                        callback(errorHandler.fetcherError(err));
                    });
            })
            .catch((err) => {
                callback(errorHandler.fetcherError(err));
            });
    },
});

Fetchr.registerService({
    name: 'resource-access',
    read(req, resource, params, config, callback) {
        req.clients.zms.getResourceAccessList(
            {
                action: params.action,
                principal: `${appConfig.userDomain}.${req.session.shortId}`,
            },
            (err, list) => {
                if (err) {
                    debug(
                        `principal: ${req.session.shortId} rid: ${
                            req.headers.rid
                        } Error from ZMS while calling getResourceAccessList API: ${JSON.stringify(
                            err,
                        )}`,
                    );
                    callback(errorHandler.fetcherError(err));
                } else {
                    if (!list || !list.resources) {
                        callback(null, []);
                    } else {
                        callback(null, list);
                    }
                }
            },
        );
    },
});

module.exports.load = function(config, secrets) {
    appConfig = {
        zms: config.zms,
        athenzDomainService: config.athenzDomainService,
        userDomain: config.userDomain,
        userData: config.userData,
        headerLinks: config.headerLinks,
        allProviders: config.allProviders,
        createDomainMessage: config.createDomainMessage,
        servicePageConfig: config.servicePageConfig,
        productMasterLink: config.productMasterLink,
        allPrefixes: config.allPrefixes,
        zmsLoginUrl: config.zmsLoginUrl,
        featureFlag: config.featureFlag,
        pageFeatureFlag: config.pageFeatureFlag,
        serviceHeaderLinks: config.serviceHeaderLinks,
        templates: config.templates,
        numberOfRetry: config.numberOfRetry,
    };
    return CLIENTS.load(config, secrets);
};

module.exports.route = function(expressApp) {
    // TODO fetchr statsCollector
    expressApp.use(CLIENTS.middleware());
    expressApp.use('/api/v1', Fetchr.middleware());
};<|MERGE_RESOLUTION|>--- conflicted
+++ resolved
@@ -2406,11 +2406,7 @@
                                         assertionItem.action.split('-');
                                     tempData['layer'] =
                                         apiUtils.omitUndefined(
-<<<<<<< HEAD
                                             tempProtocol[0],
-=======
-                                            tempProtocol[0]
->>>>>>> 58354dec
                                         );
                                     let tempPort =
                                         assertionItem.action.split(':');
@@ -2426,11 +2422,7 @@
                                             ].forEach((condition) => {
                                             let tempCondition = {};
                                             Object.keys(
-<<<<<<< HEAD
                                                 condition['conditionsMap'],
-=======
-                                                condition['conditionsMap']
->>>>>>> 58354dec
                                             ).forEach((key) => {
                                                 tempCondition[key] =
                                                     condition[
@@ -2444,11 +2436,7 @@
                                             tempCondition['policyName'] =
                                                 item.name;
                                             tempData['conditionsList'].push(
-<<<<<<< HEAD
                                                 tempCondition,
-=======
-                                                tempCondition
->>>>>>> 58354dec
                                             );
                                         });
                                     }
@@ -2480,41 +2468,25 @@
                                     // role name will be of the form : <domain>:role.<roleName>
                                     let roleName =
                                         assertionItem.role.substring(
-<<<<<<< HEAD
                                             params.domainName.length + 6,
-=======
-                                            params.domainName.length + 6
->>>>>>> 58354dec
                                         );
                                     promises.push(
                                         getRole(
                                             roleName,
                                             params.domainName,
                                             category,
-<<<<<<< HEAD
                                             index,
                                         ),
-=======
-                                            index
-                                        )
->>>>>>> 58354dec
                                     );
 
                                     promises.push(
                                         getIdentifier(
                                             roleName,
                                             category,
-<<<<<<< HEAD
                                             index,
                                         ),
                                     );
                                 },
-=======
-                                            index
-                                        )
-                                    );
-                                }
->>>>>>> 58354dec
                             );
                         }
                     });
