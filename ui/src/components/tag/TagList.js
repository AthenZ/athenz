/*
 * Copyright The Athenz Authors
 *
 * Licensed under the Apache License, Version 2.0 (the "License");
 * you may not use this file except in compliance with the License.
 * You may obtain a copy of the License at
 *
 *     http://www.apache.org/licenses/LICENSE-2.0
 *
 * Unless required by applicable law or agreed to in writing, software
 * distributed under the License is distributed on an "AS IS" BASIS,
 * WITHOUT WARRANTIES OR CONDITIONS OF ANY KIND, either express or implied.
 * See the License for the specific language governing permissions and
 * limitations under the License.
 */
import React from 'react';
import styled from '@emotion/styled';
import { colors } from '../denali/styles';
import TagRow from './TagRow';
import Alert from '../denali/Alert';
import { MODAL_TIME_OUT } from '../constants/constants';
import RequestUtils from '../utils/RequestUtils';
import DeleteModal from '../modal/DeleteModal';
import Button from '../denali/Button';
import AddTag from './AddTag';
import AppUtils from '../utils/AppUtils';
import { connect } from 'react-redux';
import { updateTags } from '../../redux/thunks/collections';
import { selectIsLoading } from '../../redux/selectors/loading';
import { ReduxPageLoader } from '../denali/ReduxPageLoader';
const TagsSectionDiv = styled.div`
    margin: 20px;
`;
const AddContainerDiv = styled.div`
    padding-bottom: 20px;
    display: flex;
    justify-content: space-between;
    align-items: center;
    flex-flow: row nowrap;
    float: right;
`;
const TagTable = styled.table`
    width: 100%;
    border-spacing: 0;
    display: table;
    border-collapse: separate;
    border-color: ${colors.grey600};
`;
const TableHeadStyled = styled.th`
    text-align: ${(props) => props.align};
    border-bottom: 2px solid ${colors.grey500};
    color: ${colors.grey600};
    font-weight: 600;
    padding-bottom: 5px;
    vertical-align: top;
    text-transform: uppercase;
    padding: 5px 0 5px 15px;
    word-break: break-all;
`;
class TagList extends React.Component {
    constructor(props) {
        super(props);
        AppUtils.bindClassMethods(this);
        this.state = {
            category: props.category,
            tags: props.tags || {},
            successMessage: '',
        };
    }
    openAddTag() {
        this.setState({
            showAddTag: true,
        });
    }
    closeAddTag() {
        this.setState({
            showAddTag: false,
            editMode: false,
            editedTagKey: '',
            editedTagValues: [],
            errorMessage: null,
        });
    }
    onClickEditTag(tagKey, tagValues) {
        this.setState({
            showAddTag: true,
            editMode: true,
            editedTagKey: tagKey,
            editedTagValues: tagValues,
        });
    }
    onCancelDeleteTag() {
        this.setState({
            showDelete: false,
            deleteTagName: null,
            deleteTagValue: null,
        });
    }
    onClickDeleteTag(tagName) {
        this.setState({
            showDelete: true,
            deleteTagName: tagName,
            errorMessage: null,
        });
    }
    onCancelDeleteTagValue() {
        this.setState({
            showDeleteTagValue: false,
            deleteTagName: null,
            deleteTagValue: null,
        });
    }
    onClickDeleteTagValue(tagKey, tagValue) {
        //its the last tag value - act as regular delete
        if (
            this.state.tags[tagKey].list.length === 1 &&
            this.state.tags[tagKey].list[0] === tagValue
        ) {
            this.onClickDeleteTag(tagKey);
        } else {
            this.setState({
                showDeleteTagValue: true,
                deleteTagName: tagKey,
                deleteTagValue: tagValue,
                errorMessage: null,
            });
        }
    }
    validateTagExist(tagName) {
        return this.state.tags && this.state.tags[tagName] != null;
    }
    addNewTag(tagKey, tagValues) {
        const csrf = this.props._csrf;
        let collectionMeta = this.metaObject(
            AppUtils.deepClone(this.props.collectionDetails),
            this.props.category
        );
        this.updateMetaOnAdd(collectionMeta, tagKey, tagValues, csrf);
    }
    updateMetaOnAdd(meta, tagKey, tagValues, csrf) {
        if (!meta.tags) {
            meta.tags = {};
        }
        meta.tags[tagKey] = {};
        meta.tags[tagKey].list = tagValues;
        let successMessage = tagKey;
        this.updateMeta(meta, csrf, successMessage, false);
    }

    onSubmitDeleteTag() {
        const csrf = this.props._csrf;
        let collectionMeta = this.metaObject(
            AppUtils.deepClone(this.props.collectionDetails),
            this.props.category
        );
        this.updateMetaOnDelete(collectionMeta, csrf);
    }
    updateMetaOnDelete(meta, csrf) {
        if (this.state.deleteTagValue) {
            //delete specific tag value
            let tagValIdx = meta.tags[this.state.deleteTagName].list.indexOf(
                this.state.deleteTagValue
            );
            meta.tags[this.state.deleteTagName].list.splice(tagValIdx, 1);
        } else {
            //delete entire tag
            delete meta.tags[this.state.deleteTagName];
        }
        let successMessage = this.state.deleteTagValue
            ? `Successfully deleted ${this.state.deleteTagValue} from tag ${this.state.deleteTagName}`
            : `Successfully deleted tag ${this.state.deleteTagName}`;
        this.updateMeta(meta, csrf, successMessage, true);
    }

    metaObject(collectionDetails, category) {
        if (category === 'domain') {
            return {
                description: collectionDetails.description,
                applicationId: collectionDetails.applicationId,
                tokenExpiryMins: collectionDetails.tokenExpiryMins,
                tagCertExpiryMins: collectionDetails.tagCertExpiryMins,
                roleCertExpiryMins: collectionDetails.roleCertExpiryMins,
                signAlgorithm: collectionDetails.signAlgorithm,
                memberExpiryDays: collectionDetails.memberExpiryDays,
                tagExpiryDays: collectionDetails.tagExpiryDays,
                groupExpiryDays: collectionDetails.groupExpiryDays,
                tags: collectionDetails.tags,
            };
        } else if (category === 'role') {
            return {
                selfServe: collectionDetails.selfServe,
                certExpiryMins: collectionDetails.certExpiryMins,
                reviewEnabled: collectionDetails.reviewEnabled,
                notifyRoles: collectionDetails.notifyRoles,
                serviceExpiryDays: collectionDetails.serviceExpiryDays,
                memberReviewDays: collectionDetails.memberReviewDays,
                serviceReviewDays: collectionDetails.serviceReviewDays,
                userAuthorityExpiration:
                    collectionDetails.userAuthorityExpiration,
                userAuthorityFilter: collectionDetails.userAuthorityFilter,
                memberExpiryDays: collectionDetails.memberExpiryDays,
                tokenExpiryMins: collectionDetails.tokenExpiryMins,
                signAlgorithm: collectionDetails.signAlgorithm,
                groupExpiryDays: collectionDetails.groupExpiryDays,
                tags: collectionDetails.tags,
            };
        } else if (category === 'group') {
            return {
                selfServe: collectionDetails.selfServe,
                reviewEnabled: collectionDetails.reviewEnabled,
                notifyRoles: collectionDetails.notifyRoles,
                serviceExpiryDays: collectionDetails.serviceExpiryDays,
                userAuthorityExpiration:
                    collectionDetails.userAuthorityExpiration,
                userAuthorityFilter: collectionDetails.userAuthorityFilter,
                memberExpiryDays: collectionDetails.memberExpiryDays,
                tags: collectionDetails.tags,
            };
        }
<<<<<<< HEAD
        // For Service and Policy just return the collection because we don't build a new metaData object.
=======
>>>>>>> 92f0b235
        return collectionDetails;
    }

    updateMeta(meta, csrf, successMessage, showSuccess = true) {
        let auditRef =
            'Updated ' +
            this.props.category +
            ' ' +
            this.props.collectionName +
            ' Meta using Athenz UI';
        this.props
            .putMeta(
                this.props.domain,
                this.props.collectionName,
                meta,
                auditRef,
                csrf,
                this.state.category
            )
            .then(() => this.reloadTags(successMessage, showSuccess))
            .catch((err) => {
                this.setState({
                    errorMessage: RequestUtils.xhrErrorCheckHelper(err),
                });
            });
    }

    reloadTags(successMessage, showSuccess = true) {
        // if (this.state.category === 'domain') {
        this.updateStateAfterReload(
            this.props.collectionDetails,
            successMessage,
            showSuccess
        );
    }

    updateStateAfterReload(data, successMessage, showSuccess = true) {
        this.setState({
            tags: data.tags || {},
            showSuccess,
            successMessage,
            showDelete: false,
            showDeleteTagValue: false,
            showAddTag: false,
            editMode: false,
            editedTagKey: '',
            editedTagValues: [],
            errorMessage: null,
            deleteTagName: null,
            deleteTagValue: null,
        });
        // this is to close the success alert
        setTimeout(
            () =>
                this.setState({
                    showSuccess: false,
                    successMessage: '',
                }),
            MODAL_TIME_OUT
        );
    }
    closeModal() {
        this.setState({
            successMessage: '',
            showSuccess: false,
        });
    }
    render() {
        const left = 'left';
        const center = 'center';
        let rows = '';
        const clonedTags = AppUtils.deepClone(this.props.tags || {});
        let categoryObject =
            this.state.category !== 'domain'
                ? this.props.collectionName
                : this.props.domain;

        rows = Object.entries(clonedTags).map((item, i) => {
            const tagKey = item[0];
            const tagValues = item[1];
            let color = '';
            if (i % 2 === 0) {
                color = colors.row;
            }
            let toReturn = [];
            const updatedTagKey = this.state.successMessage === tagKey;
            toReturn.push(
                <TagRow
                    key={tagKey}
                    tagKey={tagKey}
                    tagValues={tagValues}
                    color={color}
                    _csrf={this.props._csrf}
                    onClickDeleteTag={() => this.onClickDeleteTag(tagKey)}
                    onClickDeleteTagValue={this.onClickDeleteTagValue}
                    onClickEditTag={this.onClickEditTag}
                    updatedTagKey={updatedTagKey}
                />
            );
            return toReturn;
        });
        let addTag = this.state.showAddTag ? (
            <AddTag
                showAddTag={this.state.showAddTag}
                editMode={this.state.editMode}
                onCancel={this.closeAddTag}
                resource={categoryObject}
                _csrf={this.props._csrf}
                addNewTag={this.addNewTag}
                editedTagKey={this.state.editedTagKey}
                editedTagValues={this.state.editedTagValues}
                errorMessage={this.state.errorMessage}
                validateTagExist={this.validateTagExist}
            />
        ) : (
            ''
        );
        return this.props.isLoading.length !== 0 ? (
            <ReduxPageLoader message={'Loading tags data'} />
        ) : (
            <TagsSectionDiv data-testid='tag-list'>
                <AddContainerDiv>
                    <div>
                        <Button secondary onClick={this.openAddTag}>
                            Add Tag
                        </Button>
                        {addTag}
                    </div>
                </AddContainerDiv>
                {Object.keys(this.state.tags).length > 0 ? (
                    <TagTable>
                        <thead>
                            <tr>
                                <TableHeadStyled align={left}>
                                    TAG NAME
                                </TableHeadStyled>
                                <TableHeadStyled align={left}>
                                    TAG VALUES
                                </TableHeadStyled>
                                <TableHeadStyled align={center}>
                                    EDIT
                                </TableHeadStyled>
                                <TableHeadStyled align={center}>
                                    DELETE
                                </TableHeadStyled>
                            </tr>
                        </thead>
                        <tbody>{rows}</tbody>
                    </TagTable>
                ) : (
                    'Click on Add Tag to create a new tag'
                )}
                {this.state.showSuccess ? (
                    <Alert
                        isOpen={this.state.showSuccess}
                        title={this.state.successMessage}
                        onClose={this.closeModal}
                        type='success'
                    />
                ) : null}
                {this.state.showDelete ? (
                    <DeleteModal
                        name={this.state.deleteTagName}
                        isOpen={this.state.showDelete}
                        cancel={this.onCancelDeleteTag}
                        submit={this.onSubmitDeleteTag}
                        errorMessage={this.state.errorMessage}
                        message={
                            'Are you sure you want to permanently delete the Tag '
                        }
                    />
                ) : null}
                {this.state.showDeleteTagValue ? (
                    <DeleteModal
                        name={this.state.deleteTagValue}
                        isOpen={this.state.showDeleteTagValue}
                        cancel={this.onCancelDeleteTagValue}
                        submit={this.onSubmitDeleteTag}
                        errorMessage={this.state.errorMessage}
                        message={`Are you sure you want to permanently delete the Tag Value `}
                    />
                ) : null}
            </TagsSectionDiv>
        );
    }
}

const mapStateToProps = (state, props) => {
    return {
        ...props,
        isLoading: selectIsLoading(state),
    };
};

const mapDispatchToProps = (dispatch) => ({
    putMeta: (domain, collectionName, detail, auditRef, _csrf, category) =>
        dispatch(
            updateTags(
                domain,
                collectionName,
                detail,
                auditRef,
                _csrf,
                category
            )
        ),
});

export default connect(mapStateToProps, mapDispatchToProps)(TagList);<|MERGE_RESOLUTION|>--- conflicted
+++ resolved
@@ -217,10 +217,7 @@
                 tags: collectionDetails.tags,
             };
         }
-<<<<<<< HEAD
         // For Service and Policy just return the collection because we don't build a new metaData object.
-=======
->>>>>>> 92f0b235
         return collectionDetails;
     }
 
