/*
 * Copyright The Athenz Authors
 *
 * Licensed under the Apache License, Version 2.0 (the "License");
 * you may not use this file except in compliance with the License.
 * You may obtain a copy of the License at
 *
 *     http://www.apache.org/licenses/LICENSE-2.0
 *
 * Unless required by applicable law or agreed to in writing, software
 * distributed under the License is distributed on an "AS IS" BASIS,
 * WITHOUT WARRANTIES OR CONDITIONS OF ANY KIND, either express or implied.
 * See the License for the specific language governing permissions and
 * limitations under the License.
 */
import styled from '@emotion/styled';
import React from 'react';
import Menu from '../denali/Menu/Menu';
import Icon from '../denali/icons/Icon';
import { colors } from '../denali/styles';
import Link from 'next/link';
import { withRouter } from 'next/router';
import PageUtils from '../utils/PageUtils';

const StyledAnchor = styled.a`
    color: #3570f4;
    text-decoration: none;
    cursor: pointer;
`;

const TitleDiv = styled.div`
    font: 600 20px HelveticaNeue-Reg, Helvetica, Arial, sans-serif;
    margin-bottom: 10px;
`;

const MenuDiv = styled.div`
    padding: 5px 10px;
    background-color: black;
    color: white;
    font-size: 12px;
`;

class NameHeader extends React.Component {
    constructor(props) {
        super(props);
    }

    render() {
        const { domain, collectionDetails, collection } = this.props;

        let iconDelegated = (
            <Menu
                placement='bottom-start'
                trigger={
                    <span>
                        <Icon
                            icon={'network'}
                            color={colors.icons}
                            isLink
                            size={'1.25em'}
                            verticalAlign={'text-bottom'}
                        />
                    </span>
                }
            >
                <MenuDiv>Delegated Role</MenuDiv>
            </Menu>
        );

        let iconAudit = (
            <Menu
                placement='bottom-start'
                trigger={
                    <span>
                        <Icon
                            icon={'file-search'}
                            color={colors.icons}
                            isLink
                            size={'1.25em'}
                            verticalAlign={'text-bottom'}
                            onHover={'audit enabled role'}
                        />
                    </span>
                }
            >
                <MenuDiv>Audit Enabled {this.props.category}</MenuDiv>
            </Menu>
        );

        let roleTypeIcon = collectionDetails.trust ? iconDelegated : '';
        let roleAuditIcon = collectionDetails.auditEnabled ? iconAudit : '';

        if (collectionDetails.trust) {
            let deDomain = collectionDetails.trust;
            return (
                <TitleDiv data-testid='collection-name-header'>
                    {roleTypeIcon}
                    {roleAuditIcon}
                    <Link href={PageUtils.rolePage(domain)}>
                        <StyledAnchor>{domain}</StyledAnchor>
                    </Link>
                    :role.{collection}
                    {' (Delegated to '}
                    <Link href={PageUtils.rolePage(deDomain)}>
                        <StyledAnchor>{deDomain}</StyledAnchor>
                    </Link>
                    {')'}
                </TitleDiv>
            );
        }
        let link;
        if (this.props.category === 'group') {
            link = (
                <Link href={PageUtils.groupPage(domain)}>
                    <StyledAnchor>{domain}</StyledAnchor>
                </Link>
            );
        } else if (this.props.category === 'role') {
            link = (
                <Link href={PageUtils.rolePage(domain)}>
                    <StyledAnchor>{domain}</StyledAnchor>
                </Link>
            );
<<<<<<< HEAD
        } else if (this.props.category === 'service') {
=======
        } else if (this.props.category === 'policy') {
>>>>>>> 92f0b235
            link = (
                <Link href={PageUtils.servicePage(domain)}>
                    <StyledAnchor>{domain}</StyledAnchor>
                </Link>
            );
        }

        return (
            <TitleDiv data-testid='collection-name-header'>
                {roleTypeIcon}
                {roleAuditIcon}
                {link}:{this.props.category}.{collection}
            </TitleDiv>
        );
    }
}

export default withRouter(NameHeader);<|MERGE_RESOLUTION|>--- conflicted
+++ resolved
@@ -121,11 +121,13 @@
                     <StyledAnchor>{domain}</StyledAnchor>
                 </Link>
             );
-<<<<<<< HEAD
+        } else if (this.props.category === 'policy') {
+            link = (
+                <Link href={PageUtils.servicePage(domain)}>
+                    <StyledAnchor>{domain}</StyledAnchor>
+                </Link>
+            );
         } else if (this.props.category === 'service') {
-=======
-        } else if (this.props.category === 'policy') {
->>>>>>> 92f0b235
             link = (
                 <Link href={PageUtils.servicePage(domain)}>
                     <StyledAnchor>{domain}</StyledAnchor>
