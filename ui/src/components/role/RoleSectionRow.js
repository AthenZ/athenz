--- conflicted
+++ resolved
@@ -169,15 +169,13 @@
             this,
             `/domain/${this.props.domain}/role/${this.state.name}/policy`
         );
-<<<<<<< HEAD
         let clickHistory = this.onClickFunction.bind(
             this,
             `/domain/${this.props.domain}/role/${this.state.name}/history`
-=======
+        );
         let clickTag = this.onClickFunction.bind(
             this,
             `/domain/${this.props.domain}/role/${this.state.name}/tags`
->>>>>>> 8050de89
         );
 
         let clickDelete = this.onClickDelete.bind(this, this.state.name);
