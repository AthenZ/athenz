/*
 * Copyright 2020 Verizon Media
 *
 * Licensed under the Apache License, Version 2.0 (the "License");
 * you may not use this file except in compliance with the License.
 * You may obtain a copy of the License at
 *
 *     http://www.apache.org/licenses/LICENSE-2.0
 *
 * Unless required by applicable law or agreed to in writing, software
 * distributed under the License is distributed on an "AS IS" BASIS,
 * WITHOUT WARRANTIES OR CONDITIONS OF ANY KIND, either express or implied.
 * See the License for the specific language governing permissions and
 * limitations under the License.
 */
import React from 'react';
import Icon from '../denali/icons/Icon';
import { colors } from '../denali/styles';
import NameUtils from '../utils/NameUtils';
import styled from '@emotion/styled';
import DeleteModal from '../modal/DeleteModal';
import Menu from '../denali/Menu/Menu';
import DateUtils from '../utils/DateUtils';
import RequestUtils from '../utils/RequestUtils';
import { withRouter } from 'next/router';

const TDStyledName = styled.div`
    background-color: ${(props) => props.color};
    text-align: ${(props) => props.align};
    padding: 5px 0 5px 15px;
    vertical-align: middle;
    word-break: break-all;
    width: 28%;
`;

const TDStyledTime = styled.div`
    background-color: ${(props) => props.color};
    text-align: ${(props) => props.align};
    padding: 5px 0 5px 15px;
    vertical-align: middle;
    word-break: break-all;
    width: 16%;
`;

const TDStyledIcon = styled.div`
    background-color: ${(props) => props.color};
    text-align: ${(props) => props.align};
    padding: 5px 0 5px 15px;
    vertical-align: middle;
    word-break: break-all;
    width: 7%;
`;

const TrStyled = styled.div`
    box-sizing: border-box;
    margin-top: 10px;
    box-shadow: 0 1px 4px #d9d9d9;
    border: 1px solid #fff;
    -webkit-border-image: none;
    border-image: none;
    -webkit-border-image: initial;
    border-image: initial;
    display: flex;
    padding: 5px 0 5px 15px;
`;

const MenuDiv = styled.div`
    padding: 5px 10px;
    background-color: black;
    color: white;
    font-size: 12px;
`;

const LeftSpan = styled.span`
    padding-left: 20px;
`;

class RoleRow extends React.Component {
    constructor(props) {
        super(props);
        this.api = this.props.api;
        this.onSubmitDelete = this.onSubmitDelete.bind(this);
        this.onClickDeleteCancel = this.onClickDeleteCancel.bind(this);
        this.saveJustification = this.saveJustification.bind(this);
        this.state = {
            name: NameUtils.getShortName(':role.', this.props.details.name),
            showDelete: false,
        };
        this.localDate = new DateUtils();
    }

    saveJustification(val) {
        this.setState({ deleteJustification: val });
    }

    onClickDelete(name) {
        this.setState({
            showDelete: true,
            deleteName: name,
        });
    }

    onClickFunction(route) {
        this.props.router.push(route, route, { getInitialProps: true });
    }

    onSubmitDelete(domain) {
        let roleName = this.state.deleteName;
        if (
            this.props.justificationRequired &&
            (this.state.deleteJustification === undefined ||
                this.state.deleteJustification.trim() === '')
        ) {
            this.setState({
                errorMessage: 'Justification is required to delete a role',
            });
            return;
        }

        this.api
            .deleteRole(
                domain,
                roleName,
                this.state.deleteJustification
                    ? this.state.deleteJustification
                    : 'deleted using Athenz UI',
                this.props._csrf
            )
            .then(() => {
                this.setState({
                    showDelete: false,
                    deleteName: null,
                    deleteJustification: null,
                    errorMessage: null,
                });
                this.props.onUpdateSuccess(
                    `Successfully deleted role ${roleName}`
                );
            })
            .catch((err) => {
                this.setState({
                    errorMessage: RequestUtils.xhrErrorCheckHelper(err),
                });
            });
    }

    onClickDeleteCancel() {
        this.setState({
            showDelete: false,
            deleteName: '',
            errorMessage: null,
        });
    }

    render() {
        let rows = [];
        let left = 'left';
        let center = 'center';
        let role = this.props.details;
        let color = this.props.color;
        let idx = this.props.idx;

        let clickMembers = this.onClickFunction.bind(
            this,
            `/domain/${this.props.domain}/role/${this.state.name}/members`
        );
        let clickReview = this.onClickFunction.bind(
            this,
            `/domain/${this.props.domain}/role/${this.state.name}/review`
        );
        let clickSettings = this.onClickFunction.bind(
            this,
            `/domain/${this.props.domain}/role/${this.state.name}/settings`
        );
        let clickPolicy = this.onClickFunction.bind(
            this,
            `/domain/${this.props.domain}/role/${this.state.name}/policy`
        );
<<<<<<< HEAD
        let clickHistory = this.onClickFunction.bind(
            this,
            `/domain/${this.props.domain}/role/${this.state.name}/history`
=======
        let clickTag = this.onClickFunction.bind(
            this,
            `/domain/${this.props.domain}/role/${this.state.name}/tags`
>>>>>>> 8050de89
        );

        let clickDelete = this.onClickDelete.bind(this, this.state.name);
        let submitDelete = this.onSubmitDelete.bind(this, this.props.domain);
        let clickDeleteCancel = this.onClickDeleteCancel.bind(this);

        let iconDelegated = (
            <Menu
                placement='bottom-start'
                trigger={
                    <span>
                        <Icon
                            icon={'network'}
                            color={colors.icons}
                            isLink
                            size={'1.25em'}
                            verticalAlign={'text-bottom'}
                        />
                    </span>
                }
            >
                <MenuDiv>Delegated Role</MenuDiv>
            </Menu>
        );

        let auditEnabled = !!role.auditEnabled;
        let iconAudit = (
            <Menu
                placement='bottom-start'
                trigger={
                    <span>
                        <Icon
                            icon={'file-search'}
                            color={colors.icons}
                            isLink
                            size={'1.25em'}
                            verticalAlign={'text-bottom'}
                            onHover={'audit enabled role'}
                        />
                    </span>
                }
            >
                <MenuDiv>Audit Enabled Role</MenuDiv>
            </Menu>
        );

        let reviewRequired =
            role.reviewEnabled && (role.memberExpiryDays || role.serviceExpiry);

        let roleTypeIcon = role.trust ? iconDelegated : '';
        let roleAuditIcon = auditEnabled ? iconAudit : '';

        let roleNameSpan =
            roleTypeIcon === '' && roleAuditIcon === '' ? (
                <LeftSpan>{' ' + this.state.name}</LeftSpan>
            ) : (
                <span>{' ' + this.state.name}</span>
            );

        rows.push(
            <TrStyled key={this.state.name} data-testid='role-row'>
                <TDStyledName color={color} align={left}>
                    {roleTypeIcon}
                    {roleAuditIcon}
                    {roleNameSpan}
                </TDStyledName>
                <TDStyledTime color={color} align={left}>
                    {this.localDate.getLocalDate(role.modified, 'UTC', 'UTC')}
                </TDStyledTime>
                <TDStyledTime color={color} align={left}>
                    {role.lastReviewedDate
                        ? this.localDate.getLocalDate(
                              role.lastReviewedDate,
                              'UTC',
                              'UTC'
                          )
                        : 'N/A'}
                </TDStyledTime>
                <TDStyledIcon color={color} align={center}>
                    <Menu
                        placement='bottom-start'
                        trigger={
                            <span>
                                <Icon
                                    icon={'user-group'}
                                    onClick={clickMembers}
                                    color={colors.icons}
                                    isLink
                                    size={'1.25em'}
                                    verticalAlign={'text-bottom'}
                                />
                            </span>
                        }
                    >
                        <MenuDiv>Members</MenuDiv>
                    </Menu>
                </TDStyledIcon>
                <TDStyledIcon color={color} align={center}>
                    <Menu
                        placement='bottom-start'
                        trigger={
                            <span>
                                <Icon
                                    icon={'assignment-priority'}
                                    onClick={clickReview}
                                    color={
                                        reviewRequired
                                            ? colors.red200
                                            : colors.icons
                                    }
                                    isLink
                                    size={'1.25em'}
                                    verticalAlign={'text-bottom'}
                                />
                            </span>
                        }
                    >
                        <MenuDiv>Review Members</MenuDiv>
                    </Menu>
                </TDStyledIcon>
                <TDStyledIcon color={color} align={center}>
                    <Menu
                        placement='bottom-start'
                        trigger={
                            <span>
                                <Icon
                                    icon={'list-check'}
                                    onClick={clickPolicy}
                                    color={colors.icons}
                                    isLink
                                    size={'1.25em'}
                                    verticalAlign={'text-bottom'}
                                />
                            </span>
                        }
                    >
                        <MenuDiv>Rule Policy</MenuDiv>
                    </Menu>
                </TDStyledIcon>
                <TDStyledIcon color={color} align={center}>
                    <Menu
                        placement='bottom-start'
                        trigger={
                            <span>
                                <Icon
                                    icon={'tag'}
                                    onClick={clickTag}
                                    color={colors.icons}
                                    isLink
                                    size={'1.25em'}
                                    verticalAlign={'text-bottom'}
                                />
                            </span>
                        }
                    >
                        <MenuDiv>Tags</MenuDiv>
                    </Menu>
                </TDStyled>
                <TDStyled color={color} align={center}>
                    <Menu
                        placement='bottom-start'
                        trigger={
                            <span>
                                <Icon
                                    icon={'setting'}
                                    onClick={clickSettings}
                                    color={colors.icons}
                                    isLink
                                    size={'1.25em'}
                                    verticalAlign={'text-bottom'}
                                />
                            </span>
                        }
                    >
                        <MenuDiv>Settings</MenuDiv>
                    </Menu>
                </TDStyledIcon>
                <TDStyledIcon color={color} align={center}>
                    <Menu
                        placement='bottom-start'
                        trigger={
                            <span>
                                <Icon
                                    icon={'time-history'}
                                    onClick={clickHistory}
                                    color={colors.icons}
                                    isLink
                                    size={'1.25em'}
                                    verticalAlign={'text-bottom'}
                                />
                            </span>
                        }
                    >
                        <MenuDiv>History</MenuDiv>
                    </Menu>
                </TDStyledIcon>
                <TDStyledIcon color={color} align={center}>
                    <Menu
                        placement='bottom-start'
                        trigger={
                            <span>
                                <Icon
                                    icon={'trash'}
                                    onClick={clickDelete}
                                    color={colors.icons}
                                    isLink
                                    size={'1.25em'}
                                    verticalAlign={'text-bottom'}
                                />
                            </span>
                        }
                    >
                        <MenuDiv>Delete Role</MenuDiv>
                    </Menu>
                </TDStyledIcon>
            </TrStyled>
        );

        if (this.state.showDelete) {
            rows.push(
                <DeleteModal
                    name={this.state.deleteName}
                    isOpen={this.state.showDelete}
                    cancel={clickDeleteCancel}
                    submit={submitDelete}
                    key={this.state.deleteName + '-delete' + idx}
                    showJustification={this.props.justificationRequired}
                    message={
                        'Are you sure you want to permanently delete the Role '
                    }
                    onJustification={this.saveJustification}
                    errorMessage={this.state.errorMessage}
                />
            );
        }
        return rows;
    }
}
export default withRouter(RoleRow);<|MERGE_RESOLUTION|>--- conflicted
+++ resolved
@@ -176,15 +176,13 @@
             this,
             `/domain/${this.props.domain}/role/${this.state.name}/policy`
         );
-<<<<<<< HEAD
         let clickHistory = this.onClickFunction.bind(
             this,
             `/domain/${this.props.domain}/role/${this.state.name}/history`
-=======
+        );
         let clickTag = this.onClickFunction.bind(
             this,
             `/domain/${this.props.domain}/role/${this.state.name}/tags`
->>>>>>> 8050de89
         );
 
         let clickDelete = this.onClickDelete.bind(this, this.state.name);
@@ -342,8 +340,8 @@
                     >
                         <MenuDiv>Tags</MenuDiv>
                     </Menu>
-                </TDStyled>
-                <TDStyled color={color} align={center}>
+                </TDStyledIcon>
+                <TDStyledIcon color={color} align={center}>
                     <Menu
                         placement='bottom-start'
                         trigger={
