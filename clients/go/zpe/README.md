--- conflicted
+++ resolved
@@ -1,10 +1,6 @@
 # ZPE Go library
 
-<<<<<<< HEAD
-Yahoo! Japan wrote an authorization library called [AthenZ/athenz-authorizer](https://github.com/AthenZ/athenz-authorizer);
-=======
 [LY Corporation](https://www.lycorp.co.jp/en/) wrote an authorization library called [AthenZ/athenz-authorizer](https://github.com/AthenZ/athenz-authorizer);
->>>>>>> cfda3673
 therefore, no competing implementation has been written in this repo.
 
 Please see its documentation and examples for more detailed information and in general you'll need to:
